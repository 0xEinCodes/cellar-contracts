--- conflicted
+++ resolved
@@ -184,18 +184,17 @@
 error USR_InvalidSignature(uint256 signatureLength, uint256 expectedSignatureLength);
 
 /**
-<<<<<<< HEAD
  * @notice Attempted an operation with an asset that was different then the one expected.
  * @param asset address of the asset
  * @param expectedAsset address of the expected asset
  */
 error USR_AssetMismatch(address asset, address expectedAsset);
-=======
+
+/**
  * @notice Attempted to reassign the address of a contract with an ID that has not been registered.
  * @param unregisteredId value of the ID that has not been registered
  */
 error USR_ContractNotRegistered(uint256 unregisteredId);
->>>>>>> 3e8b88ba
 
 // ========================================== STATE ERRORS ===========================================
 
