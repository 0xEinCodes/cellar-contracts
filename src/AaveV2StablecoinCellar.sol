--- conflicted
+++ resolved
@@ -377,16 +377,12 @@
         uint256 holdings = totalHoldings();
 
         // Only withdraw if not enough assets in the holding pool.
-<<<<<<< HEAD
-        if (assets > holdings) totalBalance -= _withdrawFromPosition(currentPosition, assets - holdings);
-=======
         if (assets > holdings) {
             uint256 withdrawnAssets = _withdrawFromPosition(currentPosition, assets - holdings);
 
-            totalBalance -= uint240(withdrawnAssets);
+            totalBalance -= withdrawnAssets;
             highWatermarkBalance -= withdrawnAssets;
         }
->>>>>>> be34cbaf
     }
 
     // ======================================= ACCOUNTING LOGIC =======================================
@@ -561,12 +557,10 @@
 
         lastAccrual = uint32(block.timestamp);
 
-<<<<<<< HEAD
         totalBalance = balanceThisAccrual;
-=======
-        totalBalance = uint240(balanceThisAccrual);
+
+        // Only update high watermark if balance greater than last high watermark.
         if (balanceThisAccrual > highWatermarkBalance) highWatermarkBalance = balanceThisAccrual;
->>>>>>> be34cbaf
 
         emit Accrual(platformFees, performanceFees, yield);
     }
@@ -580,12 +574,11 @@
     function enterPosition(uint256 assets) public whenNotShutdown onlyOwner {
         ERC20 currentPosition = asset;
 
-<<<<<<< HEAD
         totalBalance += assets;
-=======
-        totalBalance += uint240(assets);
+
+        // Without this line, assets entered into Aave would be counted as gains during the next
+        // accrual.
         highWatermarkBalance += assets;
->>>>>>> be34cbaf
 
         _depositIntoPosition(currentPosition, assets);
 
@@ -606,14 +599,13 @@
     function exitPosition(uint256 assets) public whenNotShutdown onlyOwner {
         ERC20 currentPosition = asset;
 
-<<<<<<< HEAD
-        totalBalance -= _withdrawFromPosition(currentPosition, assets);
-=======
         uint256 withdrawnAssets = _withdrawFromPosition(currentPosition, assets);
 
-        totalBalance -= uint240(withdrawnAssets);
+        totalBalance -= withdrawnAssets;
+
+        // Without this line, assets exited from Aave would be counted as losses during the next
+        // accrual.
         highWatermarkBalance -= withdrawnAssets;
->>>>>>> be34cbaf
 
         emit ExitPosition(address(currentPosition), assets);
     }
@@ -698,15 +690,15 @@
             assetsAfterSwap
         );
 
-<<<<<<< HEAD
         totalBalance = newTotalBalance;
-=======
-        totalBalance = uint240(newTotalBalance);
+
+        // Keep high watermark at level it should be at before rebalance because otherwise swap
+        // losses from this rebalance would not be counted in the next accrual. Include holdings
+        // into new high watermark balance as those have all been deposited into Aave now.
         highWatermarkBalance = (highWatermarkBalance + totalAssetsInHolding).changeDecimals(
             oldPositionDecimals,
             newPositionDecimals
         );
->>>>>>> be34cbaf
 
         emit Rebalance(address(oldPosition), address(newPosition), newTotalBalance);
     }
