--- conflicted
+++ resolved
@@ -471,12 +471,8 @@
         lastAccrual = uint64(block.timestamp);
 
         // Transfer ownership to the Gravity Bridge.
-<<<<<<< HEAD
-        transferOwnership(address(_registry.gravityBridge()));
-=======
         address gravityBridge = _registry.getAddress(0);
         transferOwnership(gravityBridge);
->>>>>>> bd9d46b4
     }
 
     // =========================================== CORE LOGIC ===========================================
@@ -636,7 +632,7 @@
         amountsReceived = new uint256[](_positions.length);
 
         // Get the price router.
-        PriceRouter priceRouter = registry.priceRouter();
+        PriceRouter priceRouter = PriceRouter(registry.getAddress(2));
 
         for (uint256 i; ; i++) {
             // Move on to next position if this one is empty.
@@ -722,7 +718,7 @@
             balances[i] = _balanceOf(position);
         }
 
-        assets = registry.priceRouter().getValues(positionAssets, balances, asset);
+        assets = PriceRouter(registry.getAddress(2)).getValues(positionAssets, balances, asset);
     }
 
     /**
@@ -821,7 +817,7 @@
             positionBalances[i] = _balanceOf(position);
         }
 
-        _totalAssets = registry.priceRouter().getValues(positionAssets, positionBalances, asset);
+        _totalAssets = PriceRouter(registry.getAddress(2)).getValues(positionAssets, positionBalances, asset);
     }
 
     // =========================================== ACCRUAL LOGIC ===========================================
@@ -838,7 +834,7 @@
      */
     function accrue() public {
         // Get the latest address of the price router.
-        PriceRouter priceRouter = registry.priceRouter();
+        PriceRouter priceRouter = PriceRouter(registry.getAddress(2));
 
         // Get data efficiently.
         (
@@ -1011,13 +1007,8 @@
         _burn(address(this), totalFees);
 
         // Transfer assets to a fee distributor on the Sommelier chain.
-<<<<<<< HEAD
-        IGravity gravityBridge = IGravity(registry.gravityBridge());
-        asset.safeApprove(address(gravityBridge), assets); // TODO: change to send the asset withdrawn
-=======
         IGravity gravityBridge = IGravity(registry.getAddress(0));
         asset.safeApprove(address(gravityBridge), assets);
->>>>>>> bd9d46b4
         gravityBridge.sendToCosmos(address(asset), feesDistributor, assets);
 
         emit SendFees(totalFees, assets);
@@ -1117,7 +1108,7 @@
         uint256 expectedAssetsInAfter = assetIn.balanceOf(address(this)) - amountIn;
 
         // Get the address of the latest swap router.
-        SwapRouter swapRouter = registry.swapRouter();
+        SwapRouter swapRouter = SwapRouter(registry.getAddress(1));
 
         // Approve swap router to swap assets.
         assetIn.safeApprove(address(swapRouter), amountIn);
