// SPDX-License-Identifier: Apache-2.0
pragma solidity 0.8.16;

import { ERC4626, SafeERC20 } from "./ERC4626.sol";
import { ERC20 } from "@openzeppelin/contracts/token/ERC20/ERC20.sol";
import { Ownable } from "@openzeppelin/contracts/access/Ownable.sol";
import { SafeCast } from "@openzeppelin/contracts/utils/math/SafeCast.sol";
import { Registry } from "src/Registry.sol";
import { SwapRouter } from "src/modules/swap-router/SwapRouter.sol";
import { PriceRouter } from "src/modules/price-router/PriceRouter.sol";
import { IGravity } from "src/interfaces/external/IGravity.sol";
import { AddressArray } from "src/utils/AddressArray.sol";
import { Math } from "../utils/Math.sol";
<<<<<<< HEAD
import { ReentrancyGuard } from "@openzeppelin/contracts/security/ReentrancyGuard.sol";
=======
// import { ReentrancyGuard } from "@openzeppelin/contracts/security/ReentrancyGuard.sol";
import { Owned } from "@solmate/auth/Owned.sol";
import { ReentrancyGuard } from "@solmate/utils/ReentrancyGuard.sol";
>>>>>>> f3ab4812

/**
 * @title Sommelier Cellar
 * @notice A composable ERC4626 that can use a set of other ERC4626 or ERC20 positions to earn yield.
 * @author Brian Le
 */
<<<<<<< HEAD
contract Cellar is ERC4626, Ownable, ReentrancyGuard {
=======
contract Cellar is ERC4626, Owned, ReentrancyGuard {
>>>>>>> f3ab4812
    using AddressArray for address[];
    using AddressArray for ERC20[];
    using SafeERC20 for ERC20;
    using SafeCast for uint256;
    using Math for uint256;

    // ========================================= POSITIONS CONFIG =========================================

    /**
     * @notice Emitted when a position is added.
     * @param position address of position that was added
     * @param index index that position was added at
     */
    event PositionAdded(address indexed position, uint256 index);

    /**
     * @notice Emitted when a position is removed.
     * @param position address of position that was removed
     * @param index index that position was removed from
     */
    event PositionRemoved(address indexed position, uint256 index);

    /**
     * @notice Emitted when the positions at two indexes are swapped.
     * @param newPosition1 address of position (previously at index2) that replaced index1.
     * @param newPosition2 address of position (previously at index1) that replaced index2.
     * @param index1 index of first position involved in the swap
     * @param index2 index of second position involved in the swap.
     */
    event PositionSwapped(address indexed newPosition1, address indexed newPosition2, uint256 index1, uint256 index2);

    /**
     * @notice Attempted an operation on an untrusted position.
     * @param position address of the position
     */
    error Cellar__UntrustedPosition(address position);

    /**
     * @notice Attempted to add a position that is already being used.
     * @param position address of the position
     */
    error Cellar__PositionAlreadyUsed(address position);

    /**
     * @notice Attempted an action on a position that is required to be empty before the action can be performed.
     * @param position address of the non-empty position
     * @param sharesRemaining amount of shares remaining in the position
     */
    error Cellar__PositionNotEmpty(address position, uint256 sharesRemaining);

    /**
     * @notice Attempted an operation with an asset that was different then the one expected.
     * @param asset address of the asset
     * @param expectedAsset address of the expected asset
     */
    error Cellar__AssetMismatch(address asset, address expectedAsset);

    /**
     * @notice Attempted an action on a position that is not being used by the cellar but must be for
     *         the operation to succeed.
     * @param position address of the invalid position
     */
    error Cellar__InvalidPosition(address position);

    /**
     * @notice Attempted to remove holding position.
     */
    error Cellar__RemoveHoldingPosition();

    /**
     * @notice Attempted to add a position when the position array is full.
     * @param maxPositions maximum number of positions that can be used
     */
    error Cellar__PositionArrayFull(uint256 maxPositions);

    /**
     * @notice Value specifying the interface a position uses.
     * @param ERC20 an ERC20 token
     * @param ERC4626 an ERC4626 vault
     * @param Cellar a cellar
     */
    enum PositionType {
        ERC20,
        ERC4626,
        Cellar
    }

    /**
     * @notice Addresses of the positions currently used by the cellar.
     */
    address[] public positions;

    /**
     * @notice Tell whether a position is currently used.
     */
    mapping(address => bool) public isPositionUsed;

    /**
     * @notice Get the type related to a position.
     */
    mapping(address => PositionType) public getPositionType;

    /**
     * @notice Get the addresses of the positions current used by the cellar.
     */
    function getPositions() external view returns (address[] memory) {
        return positions;
    }

    /**
     * @notice Maximum amount of positions a cellar can use at once.
     */
    uint8 public constant MAX_POSITIONS = 32;

    /**
     * @notice Insert a trusted position to the list of positions used by the cellar at a given index.
     * @param index index at which to insert the position
     * @param position address of position to add
     */
    function addPosition(uint256 index, address position) external onlyOwner whenNotShutdown {
        if (positions.length >= MAX_POSITIONS) revert Cellar__PositionArrayFull(MAX_POSITIONS);
        if (!isTrusted[position]) revert Cellar__UntrustedPosition(position);

        // Check if position is already being used.
        if (isPositionUsed[position]) revert Cellar__PositionAlreadyUsed(position);

        // Add new position at a specified index.
        positions.add(index, position);
        isPositionUsed[position] = true;

        emit PositionAdded(position, index);
    }

    /**
     * @notice Push a trusted position to the end of the list of positions used by the cellar.
     * @dev If you know you are going to add a position to the end of the array, this is more
     *      efficient then `addPosition`.
     * @param position address of position to add
     */
    function pushPosition(address position) external onlyOwner whenNotShutdown {
        if (positions.length >= MAX_POSITIONS) revert Cellar__PositionArrayFull(MAX_POSITIONS);
        if (!isTrusted[position]) revert Cellar__UntrustedPosition(position);

        // Check if position is already being used.
        if (isPositionUsed[position]) revert Cellar__PositionAlreadyUsed(position);

        // Add new position to the end of the positions.
        positions.push(position);
        isPositionUsed[position] = true;

        emit PositionAdded(position, positions.length - 1);
    }

    /**
     * @notice Remove the position at a given index from the list of positions used by the cellar.
     * @param index index at which to remove the position
     */
    function removePosition(uint256 index) external onlyOwner {
        // Get position being removed.
        address position = positions[index];

        // Only remove position if it is empty, and if it is not the holding position.
        uint256 positionBalance = _balanceOf(position);
        if (positionBalance > 0) revert Cellar__PositionNotEmpty(position, positionBalance);
        if (position == holdingPosition) revert Cellar__RemoveHoldingPosition();

        // Remove position at the given index.
        positions.remove(index);
        isPositionUsed[position] = false;

        emit PositionRemoved(position, index);
    }

    /**
     * @notice Swap the positions at two given indexes.
     * @param index1 index of first position to swap
     * @param index2 index of second position to swap
     */
    function swapPositions(uint256 index1, uint256 index2) external onlyOwner {
        // Get the new positions that will be at each index.
        address newPosition1 = positions[index2];
        address newPosition2 = positions[index1];

        // Swap positions.
        (positions[index1], positions[index2]) = (newPosition1, newPosition2);

        emit PositionSwapped(newPosition1, newPosition2, index1, index2);
    }

    // ============================================ TRUST CONFIG ============================================

    /**
     * @notice Emitted when trust for a position is changed.
     * @param position address of position that trust was changed for
     * @param isTrusted whether the position is trusted
     */
    event TrustChanged(address indexed position, bool isTrusted);

    /**
     * @notice Attempted to trust a position not being used.
     * @param position address of the invalid position
     */
    error Cellar__PositionPricingNotSetUp(address position);

    /**
     * @notice Addresses of the positions currently used by the cellar.
     */
    uint256 public constant PRICE_ROUTER_REGISTRY_SLOT = 2;

    /**
     * @notice Tell whether a position is trusted.
     */
    mapping(address => bool) public isTrusted;

    /**
     * @notice Trust a position to be used by the cellar.
     * @param position address of position to trust
     * @param positionType value specifying the interface the position uses
     */
    function trustPosition(address position, PositionType positionType) external onlyOwner {
        // Trust position.
        isTrusted[position] = true;

        // Set position type.
        getPositionType[position] = positionType;

        // Now that position type is set up, check that asset of position is supported for pricing operations.
        ERC20 positionAsset = _assetOf(position);
        if (!PriceRouter(registry.getAddress(PRICE_ROUTER_REGISTRY_SLOT)).isSupported(positionAsset))
            revert Cellar__PositionPricingNotSetUp(address(positionAsset));

        emit TrustChanged(position, true);
    }

    // ============================================ WITHDRAW CONFIG ============================================

    /**
     * @notice Emitted when withdraw type configuration is changed.
     * @param oldType previous withdraw type
     * @param newType new withdraw type
     */
    event WithdrawTypeChanged(WithdrawType oldType, WithdrawType newType);

    /**
     * @notice The withdraw type to use for the cellar.
     * @param ORDERLY use `positions` in specify the order in which assets are withdrawn (eg.
     *                `positions[0]` is withdrawn from first); least impactful positions (position
     *                that will have its core positions impacted the least by having funds removed)
     *                should be withdrawn from first and most impactful position should be last
     * @param PROPORTIONAL pull assets from each position proportionally when withdrawing, used if
     *                     trying to maintain a specific ratio
     */
    enum WithdrawType {
        ORDERLY,
        PROPORTIONAL
    }

    /**
     * @notice The withdraw type to used by the cellar.
     */
    WithdrawType public withdrawType;

    /**
     * @notice Set the withdraw type used by the cellar.
     * @param newWithdrawType value of the new withdraw type to use
     */
    function setWithdrawType(WithdrawType newWithdrawType) external onlyOwner {
        emit WithdrawTypeChanged(withdrawType, newWithdrawType);

        withdrawType = newWithdrawType;
    }

    // ============================================ HOLDINGS CONFIG ============================================

    /**
     * @notice Emitted when the holdings position is changed.
     * @param oldPosition address of the old holdings position
     * @param newPosition address of the new holdings position
     */
    event HoldingPositionChanged(address indexed oldPosition, address indexed newPosition);

    /**
     * @notice The "default" position which uses the same asset as the cellar. It is the position
     *         deposited assets will automatically go into (perhaps while waiting to be rebalanced
     *         to other positions) and commonly the first position withdrawn assets will be pulled
     *         from if using orderly withdraws.
     * @dev MUST accept the same asset as the cellar's `asset`. MUST be a position present in
     *      `positions`. Should be a static (eg. just holding) or lossless (eg. lending on Aave)
     *      position. Should not be expensive to move assets in or out of as this will occur
     *      frequently. It is highly recommended to choose a "simple" holding position.
     */
    address public holdingPosition;

    /**
     * @notice Set the holding position used by the cellar.
     * @param newHoldingPosition address of the new holding position to use
     */
    function setHoldingPosition(address newHoldingPosition) external onlyOwner {
        if (!isPositionUsed[newHoldingPosition]) revert Cellar__InvalidPosition(newHoldingPosition);

        ERC20 holdingPositionAsset = _assetOf(newHoldingPosition);
        if (holdingPositionAsset != asset) revert Cellar__AssetMismatch(address(holdingPositionAsset), address(asset));

        emit HoldingPositionChanged(holdingPosition, newHoldingPosition);

        holdingPosition = newHoldingPosition;
    }

    // ============================================ ACCRUAL STORAGE ============================================

    /**
     * @notice Timestamp of when the last accrual occurred.
     * @dev Used for determining the amount of platform fees that can be taken during an accrual period.
     */
    uint64 public lastAccrual;

    // =============================================== FEES CONFIG ===============================================

    /**
     * @notice Emitted when platform fees is changed.
     * @param oldPlatformFee value platform fee was changed from
     * @param newPlatformFee value platform fee was changed to
     */
    event PlatformFeeChanged(uint64 oldPlatformFee, uint64 newPlatformFee);

    /**
     * @notice Emitted when performance fees is changed.
     * @param oldPerformanceFee value performance fee was changed from
     * @param newPerformanceFee value performance fee was changed to
     */
    event PerformanceFeeChanged(uint64 oldPerformanceFee, uint64 newPerformanceFee);

    /**
     * @notice Emitted when fees distributor is changed.
     * @param oldFeesDistributor address of fee distributor was changed from
     * @param newFeesDistributor address of fee distributor was changed to
     */
    event FeesDistributorChanged(bytes32 oldFeesDistributor, bytes32 newFeesDistributor);

    /**
     * @notice Emitted when strategist performance fee cut is changed.
     * @param oldPerformanceCut value strategist performance fee cut was changed from
     * @param newPerformanceCut value strategist performance fee cut was changed to
     */
    event StrategistPerformanceCutChanged(uint64 oldPerformanceCut, uint64 newPerformanceCut);

    /**
     * @notice Emitted when strategist platform fee cut is changed.
     * @param oldPlatformCut value strategist platform fee cut was changed from
     * @param newPlatformCut value strategist platform fee cut was changed to
     */
    event StrategistPlatformCutChanged(uint64 oldPlatformCut, uint64 newPlatformCut);

    /**
     * @notice Emitted when strategists payout address is changed.
     * @param oldPayoutAddress value strategists payout address was changed from
     * @param newPayoutAddress value strategists payout address was changed to
     */
    event StrategistPayoutAddressChanged(address oldPayoutAddress, address newPayoutAddress);

    /**
     * @notice Attempted to use an invalid cosmos address.
     */
    error Cellar__InvalidCosmosAddress();

    /**
     * @notice Attempted to change strategist fee cut with invalid value.
     */
    error Cellar__InvalidFeeCut();

    /**
     * @notice Attempted to change performance/platform fee with invalid value.
     */
    error Cellar__InvalidFee();

    /**
     * @notice Data related to fees.
     * @param highWatermark Stores the share price to be used as a High Watermark to calculate performance fees.
     * @param strategistPerformanceCut Determines how much performance fees go to strategist.
     *                                 This should be a value out of 1e18 (ie. 1e18 represents 100%, 0 represents 0%).
     * @param strategistPlatformCut Determines how much platform fees go to strategist.
     *                              This should be a value out of 1e18 (ie. 1e18 represents 100%, 0 represents 0%).
     * @param platformFee The percentage of total assets accrued as platform fees over a year.
                          This should be a value out of 1e18 (ie. 1e18 represents 100%, 0 represents 0%).
     * @param performanceFee The percentage of total assets accrued as platform fees over a year.
     *                       This should be a value out of 1e18 (ie. 1e18 represents 100%, 0 represents 0%).
     * @param feesDistributor Cosmos address of module that distributes fees, specified as a hex value.
     *                        The Gravity contract expects a 32-byte value formatted in a specific way.
     * @param strategistPayoutAddress Address to send the strategists fee shares.
     */
    struct FeeData {
        uint256 highWatermark;
        uint64 strategistPerformanceCut;
        uint64 strategistPlatformCut;
        uint64 platformFee;
        uint64 performanceFee;
        bytes32 feesDistributor;
        address strategistPayoutAddress;
    }

    /**
     * @notice Stores all fee data for cellar.
     */
    FeeData public feeData =
        FeeData({
            highWatermark: 0,
            strategistPerformanceCut: 0.75e18,
            strategistPlatformCut: 0.75e18,
            platformFee: 0.02e18,
            performanceFee: 0.1e18,
            feesDistributor: hex"000000000000000000000000b813554b423266bbd4c16c32fa383394868c1f55", // 20 bytes, so need 12 bytes of zero
            strategistPayoutAddress: address(0)
        });

    uint64 public constant MAX_PERFORMANCE_FEE = 0.5e18;
    uint64 public constant MAX_PLATFORM_FEE = 0.2e18;
    uint64 public constant MAX_FEE_CUT = 1e18;

    /**
     * @notice Set the percentage of platform fees accrued over a year.
     * @param newPlatformFee value out of 1e18 that represents new platform fee percentage
     */
    function setPlatformFee(uint64 newPlatformFee) external onlyOwner {
        if (newPlatformFee > MAX_PLATFORM_FEE) revert Cellar__InvalidFee();
        emit PlatformFeeChanged(feeData.platformFee, newPlatformFee);

        feeData.platformFee = newPlatformFee;
    }

    /**
     * @notice Set the percentage of performance fees accrued from yield.
     * @param newPerformanceFee value out of 1e18 that represents new performance fee percentage
     */
    function setPerformanceFee(uint64 newPerformanceFee) external onlyOwner {
        if (newPerformanceFee > MAX_PERFORMANCE_FEE) revert Cellar__InvalidFee();
        emit PerformanceFeeChanged(feeData.performanceFee, newPerformanceFee);

        feeData.performanceFee = newPerformanceFee;
    }

    /**
     * @notice Set the address of the fee distributor on the Sommelier chain.
     * @dev IMPORTANT: Ensure that the address is formatted in the specific way that the Gravity contract
     *      expects it to be.
     * @param newFeesDistributor formatted address of the new fee distributor module
     */
    function setFeesDistributor(bytes32 newFeesDistributor) external onlyOwner {
        if (uint256(newFeesDistributor) > type(uint160).max) revert Cellar__InvalidCosmosAddress();
        emit FeesDistributorChanged(feeData.feesDistributor, newFeesDistributor);

        feeData.feesDistributor = newFeesDistributor;
    }

    /**
     * @notice Sets the Strategists cut of performance fees
     * @param cut the performance cut for the strategist
     */
    function setStrategistPerformanceCut(uint64 cut) external onlyOwner {
        if (cut > MAX_FEE_CUT) revert Cellar__InvalidFeeCut();
        emit StrategistPerformanceCutChanged(feeData.strategistPerformanceCut, cut);

        feeData.strategistPerformanceCut = cut;
    }

    /**
     * @notice Sets the Strategists cut of platform fees
     * @param cut the platform cut for the strategist
     */
    function setStrategistPlatformCut(uint64 cut) external onlyOwner {
        if (cut > MAX_FEE_CUT) revert Cellar__InvalidFeeCut();
        emit StrategistPlatformCutChanged(feeData.strategistPlatformCut, cut);

        feeData.strategistPlatformCut = cut;
    }

    /**
     * @notice Sets the Strategists payout address
     * @param payout the new strategist payout address
     */
    function setStrategistPayoutAddress(address payout) external onlyOwner {
        emit StrategistPayoutAddressChanged(feeData.strategistPayoutAddress, payout);

        feeData.strategistPayoutAddress = payout;
    }

    // ============================================= LIMITS CONFIG =============================================

    /**
     * @notice Emitted when the liquidity limit is changed.
     * @param oldLimit amount the limit was changed from
     * @param newLimit amount the limit was changed to
     */
    event LiquidityLimitChanged(uint256 oldLimit, uint256 newLimit);

    /**
     * @notice Emitted when the deposit limit is changed.
     * @param oldLimit amount the limit was changed from
     * @param newLimit amount the limit was changed to
     */
    event DepositLimitChanged(uint256 oldLimit, uint256 newLimit);

    /**
     * @notice Attempted deposit more than the max deposit.
     * @param assets the assets user attempted to deposit
     * @param maxDeposit the max assets that can be deposited
     */
    error Cellar__DepositRestricted(uint256 assets, uint256 maxDeposit);

    /**
     * @notice Maximum amount of assets that can be managed by the cellar. Denominated in the same decimals
     *         as the current asset.
     * @dev Set to `type(uint256).max` to have no limit.
     */
    uint256 public liquidityLimit = type(uint256).max;

    /**
     * @notice Maximum amount of assets per wallet. Denominated in the same decimals as the current asset.
     * @dev Set to `type(uint256).max` to have no limit.
     */
    uint256 public depositLimit = type(uint256).max;

    /**
     * @notice Set the maximum liquidity that cellar can manage. Uses the same decimals as the current asset.
     * @param newLimit amount of assets to set as the new limit
     */
    function setLiquidityLimit(uint256 newLimit) external onlyOwner {
        emit LiquidityLimitChanged(liquidityLimit, newLimit);

        liquidityLimit = newLimit;
    }

    /**
     * @notice Set the per-wallet deposit limit. Uses the same decimals as the current asset.
     * @param newLimit amount of assets to set as the new limit
     */
    function setDepositLimit(uint256 newLimit) external onlyOwner {
        emit DepositLimitChanged(depositLimit, newLimit);

        depositLimit = newLimit;
    }

    // =========================================== EMERGENCY LOGIC ===========================================

    /**
     * @notice Emitted when cellar emergency state is changed.
     * @param isShutdown whether the cellar is shutdown
     */
    event ShutdownChanged(bool isShutdown);

    /**
     * @notice Attempted action was prevented due to contract being shutdown.
     */
    error Cellar__ContractShutdown();

    /**
     * @notice Attempted action was prevented due to contract not being shutdown.
     */
    error Cellar__ContractNotShutdown();

    /**
     * @notice Whether or not the contract is shutdown in case of an emergency.
     */
    bool public isShutdown;

    /**
     * @notice Prevent a function from being called during a shutdown.
     */
    modifier whenNotShutdown() {
        if (isShutdown) revert Cellar__ContractShutdown();

        _;
    }

    /**
     * @notice Shutdown the cellar. Used in an emergency or if the cellar has been deprecated.
     * @dev In the case where
     */
    function initiateShutdown() external whenNotShutdown onlyOwner {
        isShutdown = true;

        emit ShutdownChanged(true);
    }

    /**
     * @notice Restart the cellar.
     */
    function liftShutdown() external onlyOwner {
        if (!isShutdown) revert Cellar__ContractNotShutdown();
        isShutdown = false;

        emit ShutdownChanged(false);
    }

    // =========================================== CONSTRUCTOR ===========================================

    /**
     * @notice Address of the platform's registry contract. Used to get the latest address of modules.
     */
    Registry public immutable registry;

    /**
     * @dev Owner should be set to the Gravity Bridge, which relays instructions from the Steward
     *      module to the cellars.
     *      https://github.com/PeggyJV/steward
     *      https://github.com/cosmos/gravity-bridge/blob/main/solidity/contracts/Gravity.sol
     * @param _registry address of the platform's registry contract
     * @param _asset address of underlying token used for the for accounting, depositing, and withdrawing
     * @param _positions addresses of the positions to initialize the cellar with
     * @param _positionTypes types of each positions used
     * @param _holdingPosition address of the position to use as the holding position
     * @param _withdrawType withdraw type to use for the cellar
     * @param _name name of this cellar's share token
     * @param _name symbol of this cellar's share token
     * @param _strategistPayout The address to send the strategists fee shares.
     */
    constructor(
        Registry _registry,
        ERC20 _asset,
        address[] memory _positions,
        PositionType[] memory _positionTypes,
        address _holdingPosition,
        WithdrawType _withdrawType,
        string memory _name,
        string memory _symbol,
        address _strategistPayout
<<<<<<< HEAD
    ) ERC4626(_asset, _name, _symbol) Ownable() {
=======
    ) ERC4626(_asset, _name, _symbol) Owned(_registry.getAddress(0)) {
>>>>>>> f3ab4812
        registry = _registry;

        // Initialize positions.
        positions = _positions;
        ERC20 positionAsset;
        for (uint256 i; i < _positions.length; i++) {
            address position = _positions[i];

            if (isPositionUsed[position]) revert Cellar__PositionAlreadyUsed(position);

            isTrusted[position] = true;
            isPositionUsed[position] = true;
            getPositionType[position] = _positionTypes[i];

            positionAsset = _assetOf(position);
            if (!PriceRouter(registry.getAddress(PRICE_ROUTER_REGISTRY_SLOT)).isSupported(positionAsset))
                revert Cellar__PositionPricingNotSetUp(address(positionAsset));
        }

        // Initialize holding position.
        if (!isPositionUsed[_holdingPosition]) revert Cellar__InvalidPosition(_holdingPosition);

        ERC20 holdingPositionAsset = _assetOf(_holdingPosition);
        if (holdingPositionAsset != _asset)
            revert Cellar__AssetMismatch(address(holdingPositionAsset), address(_asset));

        holdingPosition = _holdingPosition;

        // Initialize withdraw type.
        withdrawType = _withdrawType;

        // Initialize last accrual timestamp to time that cellar was created, otherwise the first
        // `accrue` will take platform fees from 1970 to the time it is called.
        lastAccrual = uint64(block.timestamp);

        feeData.strategistPayoutAddress = _strategistPayout;
    }

    // =========================================== CORE LOGIC ===========================================

    /**
     * @notice Emitted when withdraws are made from a position.
     * @param position the position assets were withdrawn from
     * @param amount the amount of assets withdrawn
     */
    event PulledFromPosition(address indexed position, uint256 amount);

    /**
     * @notice Emitted when share locking period is changed.
     * @param oldPeriod the old locking period
     * @param newPeriod the new locking period
     */
    event ShareLockingPeriodChanged(uint256 oldPeriod, uint256 newPeriod);

    /**
     * @notice Attempted an action with zero shares.
     */
    error Cellar__ZeroShares();

    /**
     * @notice Attempted an action with zero assets.
     */
    error Cellar__ZeroAssets();

    /**
     * @notice Withdraw did not withdraw all assets.
     * @param assetsOwed the remaining assets owed that were not withdrawn.
     */
    error Cellar__IncompleteWithdraw(uint256 assetsOwed);

    /**
     * @notice Attempted to withdraw an illiquid position.
     * @param illiquidPosition the illiquid position.
     */
    error Cellar__IlliquidWithdraw(address illiquidPosition);

    /**
     * @notice Attempted to set `shareLockPeriod` to an invalid number.
     */
    error Cellar__InvalidShareLockPeriod();

    /**
     * @notice Attempted to burn shares when they are locked.
     * @param blockSharesAreUnlocked the block number when caller can transfer/redeem shares
     * @param currentBlock the current block number.
     */
    error Cellar__SharesAreLocked(uint256 blockSharesAreUnlocked, uint256 currentBlock);

    /**
     * @notice Attempted deposit on behalf of a user without being approved.
     */
    error Cellar__NotApprovedToDepositOnBehalf(address depositor);

    /**
     * @notice Shares must be locked for atleaset 8 blocks after minting.
     */
    uint256 public constant MINIMUM_SHARE_LOCK_PERIOD = 8;

    /**
<<<<<<< HEAD
     * @notice Shares can be locked for at most 256 blocks after minting.
=======
     * @notice Shares can be locked for at most 7200 blocks after minting.
>>>>>>> f3ab4812
     */
    uint256 public constant MAXIMUM_SHARE_LOCK_PERIOD = 7200;

    /**
     * @notice After deposits users must wait `shareLockPeriod` blocks before being able to transfer or withdraw their shares.
     */
<<<<<<< HEAD
    uint256 public shareLockPeriod = 10;
=======
    uint256 public shareLockPeriod = MAXIMUM_SHARE_LOCK_PERIOD;
>>>>>>> f3ab4812

    /**
     * @notice mapping that stores every users last block they minted shares.
     */
    mapping(address => uint256) public userShareLockStartBlock;

    /**
     * @notice Allows share lock period to be updated.
     * @param newLock the new lock period
     */
    function setShareLockPeriod(uint256 newLock) external onlyOwner {
        if (newLock < MINIMUM_SHARE_LOCK_PERIOD || newLock > MAXIMUM_SHARE_LOCK_PERIOD)
            revert Cellar__InvalidShareLockPeriod();
        uint256 oldLockingPeriod = shareLockPeriod;
        shareLockPeriod = newLock;
        emit ShareLockingPeriodChanged(oldLockingPeriod, newLock);
    }

    /**
     * @notice helper function that checks enough blocks have passed to unlock shares.
     * @param owner the address of the user to check
     */
    function _checkIfSharesLocked(address owner) internal view {
        uint256 lockBlock = userShareLockStartBlock[owner];
        if (lockBlock != 0) {
            uint256 blockSharesAreUnlocked = lockBlock + shareLockPeriod;
            if (blockSharesAreUnlocked > block.number)
                revert Cellar__SharesAreLocked(blockSharesAreUnlocked, block.number);
        }
    }

    /**
     * @notice modifies before transfer hook to check that shares are not locked
     * @param from the address transferring shares
     */
    function _beforeTokenTransfer(
        address from,
        address,
        uint256
    ) internal view override {
        _checkIfSharesLocked(from);
    }

    /**
     * @notice called at the beginning of deposit.
     * @param assets amount of assets deposited by user.
     * @param receiver address receiving the shares.
     */
    function beforeDeposit(
        uint256 assets,
        uint256,
        address receiver
    ) internal override whenNotShutdown {
        if (msg.sender != receiver) {
            if (!registry.approvedForDepositOnBehalf(msg.sender))
                revert Cellar__NotApprovedToDepositOnBehalf(msg.sender);
        }
        uint256 maxAssets = maxDeposit(receiver);
        if (assets > maxAssets) revert Cellar__DepositRestricted(assets, maxAssets);
        feeData.highWatermark += assets;
    }

    /**
     * @notice called at the end of deposit.
     * @param assets amount of assets deposited by user.
     */
    function afterDeposit(
        uint256 assets,
        uint256,
        address receiver
    ) internal override {
        _depositTo(holdingPosition, assets);
        userShareLockStartBlock[receiver] = block.number;
    }

    /**
     * @notice called at the beginning of withdraw.
     * @param assets amount of assets withdrawn by user.
     */
    function beforeWithdraw(
        uint256 assets,
        uint256,
        address,
        address owner
    ) internal override {
        // Make sure users shares are not locked.
        _checkIfSharesLocked(owner);

        // Need to check if assets is greater than the high watermark
        // because if the performanceFee is set to zero, and all cellar shares are redeemed,
        // if the cellar has earned any yield, assets will be greater than the high watermark.
        // Becuase the high watermark is only updated when performance fees are minted.
        uint256 highWatermark = feeData.highWatermark;
        feeData.highWatermark = assets > highWatermark ? 0 : highWatermark - assets;
    }

    /**
     * @notice Deposits assets into the cellar, and returns shares to receiver.
     * @param assets amount of assets deposited by user.
     * @param receiver address to receive the shares.
     * @return shares amount of shares given for deposit.
     */
    function deposit(uint256 assets, address receiver) public override nonReentrant returns (uint256 shares) {
        uint256 _totalAssets = totalAssets();

        _takePerformanceFees(_totalAssets);

        // Check for rounding error since we round down in previewDeposit.
        if ((shares = _convertToShares(assets, _totalAssets)) == 0) revert Cellar__ZeroShares();

        beforeDeposit(assets, shares, receiver);

        // Need to transfer before minting or ERC777s could reenter.
        asset.safeTransferFrom(msg.sender, address(this), assets);

        _mint(receiver, shares);

        emit Deposit(msg.sender, receiver, assets, shares);

        afterDeposit(assets, shares, receiver);
    }

    /**
     * @notice Mints shares from the cellar, and returns shares to receiver.
     * @param shares amount of shares requested by user.
     * @param receiver address to receive the shares.
     * @return assets amount of assets deposited into the cellar.
     */
    function mint(uint256 shares, address receiver) public override nonReentrant returns (uint256 assets) {
        uint256 _totalAssets = totalAssets();

        _takePerformanceFees(_totalAssets);

        // previewMintRoundsUp, but iniital mint could return zero assets, so check for rounding error.
        if ((assets = _previewMint(shares, _totalAssets)) == 0) revert Cellar__ZeroAssets(); // No need to check for rounding error, previewMint rounds up.

        beforeDeposit(assets, shares, receiver);

        // Need to transfer before minting or ERC777s could reenter.
        asset.safeTransferFrom(msg.sender, address(this), assets);

        _mint(receiver, shares);

        emit Deposit(msg.sender, receiver, assets, shares);

        afterDeposit(assets, shares, receiver);
    }

    /**
     * @notice helper function that checks if msg.sender has the allowance to spend owner's shares.
     * @dev reverts if msg.sender != owner, and msg.sender does not have enough allowance.
     */
    function _checkAllowance(address owner, uint256 shares) internal {
        if (msg.sender != owner) {
            _spendAllowance(owner, msg.sender, shares);
        }
    }

    /**
     * @notice Withdraw assets from the cellar by redeeming shares.
     * @dev Unlike conventional ERC4626 contracts, this may not always return one asset to the receiver.
     *      Since there are no swaps involved in this function, the receiver may receive multiple
     *      assets. The value of all the assets returned will be equal to the amount defined by
     *      `assets` denominated in the `asset` of the cellar (eg. if `asset` is USDC and `assets`
     *      is 1000, then the receiver will receive $1000 worth of assets in either one or many
     *      tokens).
     * @param assets equivalent value of the assets withdrawn, denominated in the cellar's asset
     * @param receiver address that will receive withdrawn assets
     * @param owner address that owns the shares being redeemed
     * @return shares amount of shares redeemed
     */
    function withdraw(
        uint256 assets,
        address receiver,
        address owner
    ) public override nonReentrant returns (uint256 shares) {
        // Get data efficiently.
        (
            uint256 _totalAssets, // Store totalHoldings and pass into _withdrawInOrder if no stack errors.
            address[] memory _positions,
            ERC20[] memory positionAssets,
            uint256[] memory positionBalances,
            uint256[] memory withdrawableBalances
        ) = _getData();

        _takePerformanceFees(_totalAssets);

        // No need to check for rounding error, `previewWithdraw` rounds up.
        shares = _previewWithdraw(assets, _totalAssets);

        beforeWithdraw(assets, shares, receiver, owner);

        _checkAllowance(owner, shares);

        uint256 totalShares = totalSupply();

        _burn(owner, shares);

        emit Withdraw(msg.sender, receiver, owner, assets, shares);

        withdrawType == WithdrawType.ORDERLY
            ? _withdrawInOrder(assets, receiver, _positions, positionAssets, positionBalances, withdrawableBalances)
            : _withdrawInProportion(shares, totalShares, receiver, _positions, positionBalances, withdrawableBalances);

        afterWithdraw(assets, shares, receiver, owner);
    }

    /**
     * @notice Redeem shares to withdraw assets from the cellar.
     * @dev Unlike conventional ERC4626 contracts, this may not always return one asset to the receiver.
     *      Since there are no swaps involved in this function, the receiver may receive multiple
     *      assets. The value of all the assets returned will be equal to the amount defined by
     *      `assets` denominated in the `asset` of the cellar (eg. if `asset` is USDC and `assets`
     *      is 1000, then the receiver will receive $1000 worth of assets in either one or many
     *      tokens).
     * @param shares amount of shares to redeem
     * @param receiver address that will receive withdrawn assets
     * @param owner address that owns the shares being redeemed
     * @return assets equivalent value of the assets withdrawn, denominated in the cellar's asset
     */
    function redeem(
        uint256 shares,
        address receiver,
        address owner
    ) public override nonReentrant returns (uint256 assets) {
        // Get data efficiently.
        (
            uint256 _totalAssets, // Store totalHoldings and pass into _withdrawInOrder if no stack errors.
            address[] memory _positions,
            ERC20[] memory positionAssets,
            uint256[] memory positionBalances,
            uint256[] memory withdrawableBalances
        ) = _getData();

        _takePerformanceFees(_totalAssets);

        _checkAllowance(owner, shares);

        // Check for rounding error since we round down in previewRedeem.
        if ((assets = _convertToAssets(shares, _totalAssets)) == 0) revert Cellar__ZeroAssets();

        beforeWithdraw(assets, shares, receiver, owner);

        uint256 totalShares = totalSupply();

        _burn(owner, shares);

        emit Withdraw(msg.sender, receiver, owner, assets, shares);

        withdrawType == WithdrawType.ORDERLY
            ? _withdrawInOrder(assets, receiver, _positions, positionAssets, positionBalances, withdrawableBalances)
            : _withdrawInProportion(shares, totalShares, receiver, _positions, positionBalances, withdrawableBalances);

        afterWithdraw(assets, shares, receiver, owner);
    }

    /**
     * @dev Withdraw from positions in the order defined by `positions`. Used if the withdraw type
     *      is `ORDERLY`.
     * @param assets the amount of assets to withdraw from cellar
     * @param receiver the address to sent withdrawn assets to
     * @param _positions positions to withdraw from
     * @param positionAssets underlying asset for each position
     * @param positionBalances underlying balances for each position
     */
    function _withdrawInOrder(
        uint256 assets,
        address receiver,
        address[] memory _positions,
        ERC20[] memory positionAssets,
        uint256[] memory positionBalances,
        uint256[] memory withdrawableBalances
    ) internal {
        // Get the price router.
        PriceRouter priceRouter = PriceRouter(registry.getAddress(PRICE_ROUTER_REGISTRY_SLOT));

        for (uint256 i; i < _positions.length; i++) {
            // Move on to next position if this one is empty.
            if (positionBalances[i] == 0) continue;

            uint256 onePositionAsset = 10**positionAssets[i].decimals();
            uint256 exchangeRate = priceRouter.getExchangeRate(positionAssets[i], asset);

            // Denominate withdrawable position balance in cellar's asset.
            uint256 totalWithdrawableBalanceInAssets = withdrawableBalances[i].mulDivDown(
                exchangeRate,
                onePositionAsset
            );

            // We want to pull as much as we can from this position, but no more than needed.
            uint256 amount;

            if (totalWithdrawableBalanceInAssets > assets) {
                amount = assets.mulDivDown(onePositionAsset, exchangeRate);
                assets = 0;
            } else {
                amount = withdrawableBalances[i];
                assets = assets - totalWithdrawableBalanceInAssets;
            }

            // Withdraw from position.
            _withdrawFrom(_positions[i], amount, receiver);

            emit PulledFromPosition(_positions[i], amount);

            // Stop if no more assets to withdraw.
            if (assets == 0) break;
        }
        // If withdraw did not remove all assets owed, revert.
        if (assets > 0) revert Cellar__IncompleteWithdraw(assets);
    }

    /**
     * @dev Withdraw from each position proportional to that of shares redeemed. Used if the
     *      withdraw type is `PROPORTIONAL`.
     * @dev It is possible that the `amount` calculated to withdraw is zero. This is only a problem
     *      for a low percision ERC20, which we have no plans to support.
     * @param shares the user is burning to withdraw
     * @param totalShares the total amount of oustanding shares
     * @param receiver the address to sent withdrawn assets to
     * @param _positions positions to withdraw from
     * @param positionBalances underlying balances for each position
     */
    function _withdrawInProportion(
        uint256 shares,
        uint256 totalShares,
        address receiver,
        address[] memory _positions,
        uint256[] memory positionBalances,
        uint256[] memory withdrawableBalances
    ) internal {
        // Withdraw assets from positions in proportion to shares redeemed.
        for (uint256 i; i < _positions.length; i++) {
            address position = _positions[i];
            uint256 positionBalance = positionBalances[i];

            // Move on to next position if this one is empty.
            if (positionBalance == 0) continue;

            // Get the amount of assets to withdraw from this position based on proportion to shares redeemed.
            uint256 amount = positionBalance.mulDivDown(shares, totalShares);

            // If straetgist locks the enirety of a positions funds, then all withdraw calls revert.
            // If this happens,  goverance should vote out malicious strategist, then change withdraw type to in oder, and move bad position to back of queue.
            if (amount > withdrawableBalances[i]) revert Cellar__IlliquidWithdraw(position);

            // Withdraw from position to receiver.
            _withdrawFrom(position, amount, receiver);

            emit PulledFromPosition(position, amount);
        }
    }

    // ========================================= ACCOUNTING LOGIC =========================================

    /**
     * @notice The total amount of assets in the cellar.
     * @dev EIP4626 states totalAssets needs to be inclusive of fees.
     * Since performance fees mint shares, total assets remains unchanged,
     * so this implementation is inclusive of fees even though it does not explicitly show it.
<<<<<<< HEAD
     * @dev EIP4626 states totalAssets  must not revert, but it is possible for `totalAssets` to revert
=======
     * @dev EIP4626 states totalAssets must not revert, but it is possible for `totalAssets` to revert
>>>>>>> f3ab4812
     * so it does NOT conform to ERC4626 standards.
     */
    function totalAssets() public view override returns (uint256 assets) {
        uint256 numOfPositions = positions.length;
        ERC20[] memory positionAssets = new ERC20[](numOfPositions);
        uint256[] memory balances = new uint256[](numOfPositions);

        for (uint256 i; i < numOfPositions; i++) {
            address position = positions[i];
            positionAssets[i] = _assetOf(position);
            balances[i] = _balanceOf(position);
        }

        PriceRouter priceRouter = PriceRouter(registry.getAddress(PRICE_ROUTER_REGISTRY_SLOT));
        assets = priceRouter.getValues(positionAssets, balances, asset);
    }

    /**
     * @notice The total amount of assets in the cellar.
     * @dev Excludes locked yield that hasn't been distributed.
     */
    function totalAssetsWithdrawable() public view returns (uint256 assets) {
        uint256 numOfPositions = positions.length;
        ERC20[] memory positionAssets = new ERC20[](numOfPositions);
        uint256[] memory balances = new uint256[](numOfPositions);

        for (uint256 i; i < numOfPositions; i++) {
            address position = positions[i];
            positionAssets[i] = _assetOf(position);
            balances[i] = _withdrawableFrom(position);
        }

        PriceRouter priceRouter = PriceRouter(registry.getAddress(PRICE_ROUTER_REGISTRY_SLOT));
        assets = priceRouter.getValues(positionAssets, balances, asset);
    }

    /**
     * @notice The amount of assets that the cellar would exchange for the amount of shares provided.
     * @notice is NOT inclusive of performance fees.
     * @param shares amount of shares to convert
     * @return assets the shares can be exchanged for
     */
    function convertToAssets(uint256 shares) public view override returns (uint256 assets) {
        assets = _convertToAssets(shares, totalAssets());
    }

    /**
     * @notice The amount of shares that the cellar would exchange for the amount of assets provided.
     * @param assets amount of assets to convert
     * @return shares the assets can be exchanged for
     */
    function convertToShares(uint256 assets) public view override returns (uint256 shares) {
        shares = _convertToShares(assets, totalAssets());
    }

    /**
     * @notice Simulate the effects of minting shares at the current block, given current on-chain conditions.
     * @param shares amount of shares to mint
     * @return assets that will be deposited
     */
    function previewMint(uint256 shares) public view override returns (uint256 assets) {
        uint256 _totalAssets = totalAssets();
        uint256 feeInAssets = _previewPerformanceFees(_totalAssets);
        assets = _previewMint(shares, _totalAssets - feeInAssets);
    }

    /**
     * @notice Simulate the effects of withdrawing assets at the current block, given current on-chain conditions.
     * @param assets amount of assets to withdraw
     * @return shares that will be redeemed
     */
    function previewWithdraw(uint256 assets) public view override returns (uint256 shares) {
        uint256 _totalAssets = totalAssets();
        uint256 feeInAssets = _previewPerformanceFees(_totalAssets);
        shares = _previewWithdraw(assets, _totalAssets - feeInAssets);
    }

    /**
     * @notice Simulate the effects of depositing assets at the current block, given current on-chain conditions.
     * @param assets amount of assets to deposit
     * @return shares that will be minted
     */
    function previewDeposit(uint256 assets) public view override returns (uint256 shares) {
        uint256 _totalAssets = totalAssets();
        uint256 feeInAssets = _previewPerformanceFees(_totalAssets);
        shares = _convertToShares(assets, _totalAssets - feeInAssets);
    }

    /**
     * @notice Simulate the effects of redeeming shares at the current block, given current on-chain conditions.
     * @param shares amount of shares to redeem
     * @return assets that will be returned
     */
    function previewRedeem(uint256 shares) public view override returns (uint256 assets) {
        uint256 _totalAssets = totalAssets();
        uint256 feeInAssets = _previewPerformanceFees(_totalAssets);
        assets = _convertToAssets(shares, _totalAssets - feeInAssets);
    }

    /**
<<<<<<< HEAD
     * @notice Returns the max amount withdrawable by a user inclusive of performance fees
     * @param owner address to check maxWithdraw  of.
     * @return the max amount of assets withdrawable by `owner`.
     */
    function maxWithdraw(address owner) public view override returns (uint256) {
=======
     * @notice Finds the max amount of value an `owner` can remove from the cellar.
     * @param owner address of the user to find max value.
     * @param inShares if false, then returns value in terms of assets
     *                 if true then returns value in terms of shares
     */
    function _findMax(address owner, bool inShares) internal view returns (uint256 maxOut) {
>>>>>>> f3ab4812
        // Check if owner shares are locked, return 0 if so.
        uint256 lockBlock = userShareLockStartBlock[owner];
        if (lockBlock != 0) {
            uint256 blockSharesAreUnlocked = lockBlock + shareLockPeriod;
            if (blockSharesAreUnlocked > block.number) return 0;
        }
        // Get amount of assets to withdraw with fees accounted for.
        uint256 _totalAssets = totalAssets();
        uint256 feeInAssets = _previewPerformanceFees(_totalAssets);
        uint256 assets = _convertToAssets(balanceOf(owner), _totalAssets - feeInAssets);

        if (withdrawType == WithdrawType.ORDERLY) {
            uint256 withdrawable = totalAssetsWithdrawable();
<<<<<<< HEAD
            return assets <= withdrawable ? assets : withdrawable;
=======
            maxOut = assets <= withdrawable ? assets : withdrawable;
>>>>>>> f3ab4812
        } else {
            (, , , uint256[] memory positionBalances, uint256[] memory withdrawableBalances) = _getData();
            uint256 totalShares = totalSupply();
            uint256 shares = balanceOf(owner);
            uint256 smallestPercentWithdrawable = 1e18;
            for (uint256 i = 0; i < withdrawableBalances.length; i++) {
                if (positionBalances[i] == 0) continue;
                if (withdrawableBalances[i] == 0) return 0;
                uint256 percentWithdrawable = withdrawableBalances[i].mulDivDown(1e18, positionBalances[i]);
                if (percentWithdrawable < smallestPercentWithdrawable)
                    smallestPercentWithdrawable = percentWithdrawable;
            }
            uint256 userOwnershipPercent = shares.mulDivDown(1e18, totalShares);
<<<<<<< HEAD
            return
                userOwnershipPercent <= smallestPercentWithdrawable
                    ? assets
                    : _totalAssets.mulDivDown(smallestPercentWithdrawable, 1e18);
        }
=======
            maxOut = userOwnershipPercent <= smallestPercentWithdrawable
                ? assets
                : (_totalAssets - feeInAssets).mulDivDown(smallestPercentWithdrawable, 1e18);
        }
        if (inShares) maxOut = _convertToShares(maxOut, _totalAssets - feeInAssets);
        // else leave maxOut in terms of assets.
    }

    /**
     * @notice Returns the max amount withdrawable by a user inclusive of performance fees
     * @dev EIP4626 states maxWithdraw must not revert, but it is possible for `totalAssets` to revert
     * so it does NOT conform to ERC4626 standards.
     * @param owner address to check maxWithdraw of.
     * @return the max amount of assets withdrawable by `owner`.
     */
    function maxWithdraw(address owner) public view override returns (uint256) {
        return _findMax(owner, false);
    }

    /**
     * @notice Returns the max amount shares redeemable by a user
     * @dev EIP4626 states maxRedeem must not revert, but it is possible for `totalAssets` to revert
     * so it does NOT conform to ERC4626 standards.
     * @param owner address to check maxRedeem of.
     * @return the max amount of shares redeemable by `owner`.
     */
    function maxRedeem(address owner) public view override returns (uint256) {
        return _findMax(owner, true);
>>>>>>> f3ab4812
    }

    /**
     * @dev Used to more efficiently convert amount of shares to assets using a stored `totalAssets` value.
     */
    function _convertToAssets(uint256 shares, uint256 _totalAssets) internal view returns (uint256 assets) {
        uint256 totalShares = totalSupply();

        assets = totalShares == 0
            ? shares.changeDecimals(18, asset.decimals())
            : shares.mulDivDown(_totalAssets, totalShares);
    }

    /**
     * @dev Used to more efficiently convert amount of assets to shares using a stored `totalAssets` value.
     */
    function _convertToShares(uint256 assets, uint256 _totalAssets) internal view returns (uint256 shares) {
        uint256 totalShares = totalSupply();

        shares = totalShares == 0
            ? assets.changeDecimals(asset.decimals(), 18)
            : assets.mulDivDown(totalShares, _totalAssets);
    }

    /**
     * @dev Used to more efficiently simulate minting shares using a stored `totalAssets` value.
     */
    function _previewMint(uint256 shares, uint256 _totalAssets) internal view returns (uint256 assets) {
        uint256 totalShares = totalSupply();

        assets = totalShares == 0
            ? shares.changeDecimals(18, asset.decimals())
            : shares.mulDivUp(_totalAssets, totalShares);
    }

    /**
     * @dev Used to more efficiently simulate withdrawing assets using a stored `totalAssets` value.
     */
    function _previewWithdraw(uint256 assets, uint256 _totalAssets) internal view returns (uint256 shares) {
        uint256 totalShares = totalSupply();

        shares = totalShares == 0
            ? assets.changeDecimals(asset.decimals(), 18)
            : assets.mulDivUp(totalShares, _totalAssets);
    }

    /**
     * @dev Used to efficiently get and store accounting information to avoid having to expensively
     *      recompute it.
     */
    function _getData()
        internal
        view
        returns (
            uint256 _totalAssets,
            address[] memory _positions,
            ERC20[] memory positionAssets,
            uint256[] memory positionBalances,
            uint256[] memory withdrawableBalances
        )
    {
        uint256 len = positions.length;

        _positions = new address[](len);
        positionAssets = new ERC20[](len);
        positionBalances = new uint256[](len);
        positionBalances = new uint256[](len);
        withdrawableBalances = new uint256[](len);

        for (uint256 i; i < len; i++) {
            address position = positions[i];

            _positions[i] = position;
            positionAssets[i] = _assetOf(position);
            positionBalances[i] = _balanceOf(position);
            withdrawableBalances[i] = _withdrawableFrom(position);
        }

        PriceRouter priceRouter = PriceRouter(registry.getAddress(PRICE_ROUTER_REGISTRY_SLOT));
        _totalAssets = priceRouter.getValues(positionAssets, positionBalances, asset);
    }

    // =========================================== POSITION LOGIC ===========================================

    /**
     * @notice Emitted on rebalancing positions.
     * @param fromPosition the address of the position rebalanced from
     * @param toPosition the address of the position rebalanced to
     * @param assetsFrom the amount of assets withdrawn from the position rebalanced from
     * @param assetsTo the amount of assets desposited to the position rebalanced to
     */
    event Rebalance(address indexed fromPosition, address indexed toPosition, uint256 assetsFrom, uint256 assetsTo);

    /**
     * @notice Emitted on when the rebalance deviation is changed.
     * @param oldDeviation the old rebalance deviation
     * @param newDeviation the new rebalance deviation
     */
    event RebalanceDeviationChanged(uint256 oldDeviation, uint256 newDeviation);

    /**
     * @notice totalAssets deviated outside the range set by `allowedRebalanceDeviation`.
     * @param assets the total assets in the cellar
     * @param min the minimum allowed assets
     * @param max the maximum allowed assets
     */
    error Cellar__TotalAssetDeviatedOutsideRange(uint256 assets, uint256 min, uint256 max);

    /**
     * @notice Total shares in a cellar changed when they should stay constant.
     * @param current the current amount of total shares
     * @param expected the expected amount of total shares
     */
    error Cellar__TotalSharesMustRemainConstant(uint256 current, uint256 expected);

    /**
     * @notice Total shares in a cellar changed when they should stay constant.
     * @param requested the requested rebalance  deviation
     * @param max the max rebalance deviation.
     */
    error Cellar__InvalidRebalanceDeviation(uint256 requested, uint256 max);
<<<<<<< HEAD

    uint64 public constant MAX_REBALANCE_DEVIATION = 0.1e18;

    /**
     * @notice The percent the total assets of a cellar may deviate during a rebalance call.
     */
    uint256 public allowedRebalanceDeviation = 0.003e18; // Currently set to 0.3%

=======

    uint64 public constant MAX_REBALANCE_DEVIATION = 0.1e18;

    /**
     * @notice The percent the total assets of a cellar may deviate during a rebalance call.
     */
    uint256 public allowedRebalanceDeviation = 0.003e18; // Currently set to 0.3%

>>>>>>> f3ab4812
    /**
     * @notice Allows governance to change this cellars rebalance deviation.
     * @param newDeviation the new reabalance deviation value.
     */
    function setRebalanceDeviation(uint256 newDeviation) external onlyOwner {
        if (newDeviation > MAX_REBALANCE_DEVIATION)
            revert Cellar__InvalidRebalanceDeviation(newDeviation, MAX_REBALANCE_DEVIATION);

        uint256 oldDeviation = allowedRebalanceDeviation;
        allowedRebalanceDeviation = newDeviation;

        emit RebalanceDeviationChanged(oldDeviation, newDeviation);
    }

    /**
     * @notice Move assets between positions. To move assets from/to this cellar's holdings, specify
     *         the address of this cellar as the `fromPosition`/`toPosition`.
     * @param fromPosition address of the position to move assets from
     * @param toPosition address of the position to move assets to
     * @param assetsFrom amount of assets to move from the from position
     */
    function rebalance(
        address fromPosition,
        address toPosition,
        uint256 assetsFrom,
        SwapRouter.Exchange exchange,
        bytes calldata params
    ) external onlyOwner whenNotShutdown nonReentrant returns (uint256 assetsTo) {
        // Check that position being rebalanced to is currently being used.
        if (!isPositionUsed[toPosition]) revert Cellar__InvalidPosition(address(toPosition));

        // Before making any external calls save the current `totalAssets` and `totalSupply`.
        uint256 assets = totalAssets();
        uint256 totalShares = totalSupply();

        // Withdraw from position.
        _withdrawFrom(fromPosition, assetsFrom, address(this));

        // Swap to the asset of the other position if necessary.
        ERC20 fromAsset = _assetOf(fromPosition);
        ERC20 toAsset = _assetOf(toPosition);
        assetsTo = fromAsset != toAsset
            ? _swap(fromAsset, toAsset, assetsFrom, exchange, params, address(this))
            : assetsFrom;

        // Deposit into position.
        _depositTo(toPosition, assetsTo);

        // After making every external call, check that the totalAssets haas not deviated significantly, and that totalShares is the same.
        uint256 minimumAllowedAssets = assets.mulDivUp((1e18 - allowedRebalanceDeviation), 1e18);
        uint256 maximumAllowedAssets = assets.mulDivDown((1e18 + allowedRebalanceDeviation), 1e18);
        assets = totalAssets();
        if (assets > maximumAllowedAssets || assets < minimumAllowedAssets)
            revert Cellar__TotalAssetDeviatedOutsideRange(assets, minimumAllowedAssets, maximumAllowedAssets);
        if (totalShares != totalSupply()) revert Cellar__TotalSharesMustRemainConstant(totalSupply(), totalShares);

        emit Rebalance(fromPosition, toPosition, assetsFrom, assetsTo);
    }

    // ============================================ LIMITS LOGIC ============================================

    /**
     * @notice Total amount of assets that can be deposited for a user.
     * @dev This function does not take into account performance fees.
     *      Performance fees would reduce `receiver`s `ownedAssets`,
     *      making the `assets` value returned lower than actual
<<<<<<< HEAD
=======
     * @dev EIP4626 states maxDeposit must not revert, but it is possible for `totalAssets` to revert
     * so it does NOT conform to ERC4626 standards.
>>>>>>> f3ab4812
     * @param receiver address of account that would receive the shares
     * @return assets maximum amount of assets that can be deposited
     */
    function maxDeposit(address receiver) public view override returns (uint256 assets) {
        if (isShutdown) return 0;

        uint256 asssetDepositLimit = depositLimit;
        uint256 asssetLiquidityLimit = liquidityLimit;
        if (asssetDepositLimit == type(uint256).max && asssetLiquidityLimit == type(uint256).max)
            return type(uint256).max;

        // Get data efficiently.
        uint256 _totalAssets = totalAssets();
        uint256 ownedAssets = _convertToAssets(balanceOf(receiver), _totalAssets);

        uint256 leftUntilDepositLimit = asssetDepositLimit.subMinZero(ownedAssets);
        uint256 leftUntilLiquidityLimit = asssetLiquidityLimit.subMinZero(_totalAssets);

        // Only return the more relevant of the two.
        assets = Math.min(leftUntilDepositLimit, leftUntilLiquidityLimit);
    }

    /**
     * @notice Total amount of shares that can be minted for a user.
     * @dev This function does not take into account performance fees.
     *      Performance fees would reduce `receiver`s `ownedAssets`,
     *      making the `shares` value returned lower than actual
<<<<<<< HEAD
     * @param receiver address of account that would receive the shares
     * @return shares maximum amount of shares that can be minted
     */
    function maxMint(address receiver) public view override returns (uint256 shares) {
        if (isShutdown) return 0;

        uint256 asssetDepositLimit = depositLimit;
        uint256 asssetLiquidityLimit = liquidityLimit;
        if (asssetDepositLimit == type(uint256).max && asssetLiquidityLimit == type(uint256).max)
            return type(uint256).max;

        // Get data efficiently.
        uint256 _totalAssets = totalAssets();
        uint256 ownedAssets = _convertToAssets(balanceOf(receiver), _totalAssets);

        uint256 leftUntilDepositLimit = asssetDepositLimit.subMinZero(ownedAssets);
        uint256 leftUntilLiquidityLimit = asssetLiquidityLimit.subMinZero(_totalAssets);

        // Only return the more relevant of the two.
        shares = _convertToShares(Math.min(leftUntilDepositLimit, leftUntilLiquidityLimit), _totalAssets);
=======
     * @dev EIP4626 states maxMint must not revert, but it is possible for `totalAssets` to revert
     * so it does NOT conform to ERC4626 standards.
     * @param receiver address of account that would receive the shares
     * @return shares maximum amount of shares that can be minted
     */
    function maxMint(address receiver) public view override returns (uint256) {
        uint256 amount = maxDeposit(receiver);
        return amount == type(uint256).max ? amount : convertToShares(amount);
>>>>>>> f3ab4812
    }

    // ========================================= FEES LOGIC =========================================

    /**
     * @notice Emitted when High Watermark is reset.
     * @param newHighWatermark new high watermark
     */
    event HighWatermarkReset(uint256 newHighWatermark);

    /**
     * @notice Attempted to send fee shares to strategist payout address, when address is not set.
     */
    error Cellar__PayoutNotSet();

    /**
     * @notice Resets High Watermark to equal current total assets.
     * @notice This function can be abused by Strategists, so it should only be callable by governance.
     */
    function resetHighWatermark() external onlyOwner {
        uint256 _totalAssets = totalAssets();
        feeData.highWatermark = _totalAssets;

        emit HighWatermarkReset(_totalAssets);
    }

    /**
     * @notice Calculates how many assets Strategist would earn performance fees
     * @param _totalAssets uint256 value of the total assets in the cellar
     * @return feeInAssets amount of assets to take as fees
     */
    function _previewPerformanceFees(uint256 _totalAssets) internal view returns (uint256 feeInAssets) {
        uint64 performanceFee = feeData.performanceFee;
        if (performanceFee == 0 || _totalAssets == 0) return 0;

        uint256 highWatermark = feeData.highWatermark;

        if (_totalAssets > highWatermark) {
            uint256 yield = _totalAssets - highWatermark;
            feeInAssets = yield.mulWadDown(performanceFee);
        }
    }

    /**
     * @notice Mints cellar performance fee shares if current share price is above high watermark
     * @dev If performance fees are minted, the resulting HWM will be greater than the current share price
     *      since performance fees dilute share value.
     * @param _totalAssets uint256 value of the total assets in the cellar
     */
    function _takePerformanceFees(uint256 _totalAssets) internal {
        uint256 feeInAssets = _previewPerformanceFees(_totalAssets);
        if (feeInAssets > 0) {
            uint256 platformFeesInShares = _convertToFees(_convertToShares(feeInAssets, _totalAssets));
            if (platformFeesInShares > 0) {
                feeData.highWatermark = _totalAssets;
                _mint(address(this), platformFeesInShares);
            }
        }
    }

    /**
     * @dev Calculate the amount of fees to mint such that value of fees after minting is not diluted.
     */
    function _convertToFees(uint256 feesInShares) internal view returns (uint256 fees) {
        // Saves an SLOAD.
        uint256 totalShares = totalSupply();

        // Get the amount of fees to mint. Without this, the value of fees minted would be slightly
        // diluted because total shares increased while total assets did not. This counteracts that.
        if (totalShares > feesInShares) {
            // Denominator is greater than zero
            uint256 denominator = totalShares - feesInShares;
            fees = feesInShares.mulDivUp(totalShares, denominator);
        }
        // If denominator is less than or equal to zero, `fees` should be zero.
    }

    /**
     * @notice Emitted when platform fees are send to the Sommelier chain.
     * @param feesInSharesRedeemed amount of fees redeemed for assets to send
     * @param feesInAssetsSent amount of assets fees were redeemed for that were sent
     */
    event SendFees(uint256 feesInSharesRedeemed, uint256 feesInAssetsSent);

    /**
     * @notice Transfer accrued fees to the Sommelier chain to distribute.
     * @dev Fees are accrued as shares and redeemed upon transfer.
     * @dev assumes cellar's accounting asset is able to be transferred and sent to Cosmos
     */
    function sendFees() external nonReentrant {
        address strategistPayoutAddress = feeData.strategistPayoutAddress;
        if (strategistPayoutAddress == address(0)) revert Cellar__PayoutNotSet();

        uint256 _totalAssets = totalAssets();

        // Since this action mints shares, calculate outstanding performance fees due.
        _takePerformanceFees(_totalAssets);

        uint256 totalFees = balanceOf(address(this));

        uint256 strategistFeeSharesDue = totalFees.mulWadDown(feeData.strategistPerformanceCut);

        // Calculate platform fees earned.
        uint256 elapsedTime = block.timestamp - lastAccrual;
        uint256 platformFeeInAssets = (_totalAssets * elapsedTime * feeData.platformFee) / 1e18 / 365 days;
        uint256 platformFees = _convertToFees(_convertToShares(platformFeeInAssets, _totalAssets));
        _mint(address(this), platformFees);
        totalFees += platformFees;

        strategistFeeSharesDue += platformFees.mulWadDown(feeData.strategistPlatformCut);
        if (strategistFeeSharesDue > 0) {
            //transfer shares to strategist
            _transfer(address(this), strategistPayoutAddress, strategistFeeSharesDue);

            totalFees -= strategistFeeSharesDue;
        }

        lastAccrual = uint32(block.timestamp);

        // Redeem our fee shares for assets to send to the fee distributor module.
        uint256 assets = _convertToAssets(totalFees, _totalAssets);
        if (assets > 0) {
            // Without this, assets paid out as fees would be counted as a loss.
            feeData.highWatermark -= assets;

            _burn(address(this), totalFees);

            // Transfer assets to a fee distributor on the Sommelier chain.
            IGravity gravityBridge = IGravity(registry.getAddress(0));
            asset.safeApprove(address(gravityBridge), assets);
            gravityBridge.sendToCosmos(address(asset), feeData.feesDistributor, assets);
        }

        emit SendFees(totalFees, assets);
    }

    // ========================================== HELPER FUNCTIONS ==========================================

    /**
     * @dev Deposit into a position according to its position type and update related state.
     * @param position address to deposit funds into
     * @param assets the amount of assets to deposit into the position
     */
    function _depositTo(address position, uint256 assets) internal {
        PositionType positionType = getPositionType[position];

        // Deposit into position.
        if (positionType == PositionType.ERC4626 || positionType == PositionType.Cellar) {
            ERC4626(position).asset().safeApprove(position, assets);
            ERC4626(position).deposit(assets, address(this));
        }
    }

    /**
     * @dev Withdraw from a position according to its position type and update related state.
     * @param position address to withdraw funds from
     * @param assets the amount of assets to withdraw from the position
     * @param receiver the address to sent withdrawn assets to
     */
    function _withdrawFrom(
        address position,
        uint256 assets,
        address receiver
    ) internal {
        PositionType positionType = getPositionType[position];

        // Withdraw from position.
        if (positionType == PositionType.ERC4626 || positionType == PositionType.Cellar) {
            ERC4626(position).withdraw(assets, receiver, address(this));
        } else {
            if (receiver != address(this)) ERC20(position).safeTransfer(receiver, assets);
        }
    }

    /**
     * @dev Get the withdrawable balance of a position according to its position type.
     * @param position position to get the withdrawable balance of
     */
    function _withdrawableFrom(address position) internal view returns (uint256) {
        PositionType positionType = getPositionType[position];

        if (positionType == PositionType.ERC4626 || positionType == PositionType.Cellar) {
            return ERC4626(position).maxWithdraw(address(this));
        } else {
            return ERC20(position).balanceOf(address(this));
        }
    }

    /**
     * @dev Get the balance of a position according to its position type.
     * @dev For ERC4626 position balances, this uses `previewRedeem` as opposed
     *      to `convertToAssets` so that balanceOf ERC4626 positions includes fees taken on withdraw.
     * @param position position to get the balance of
     */
    function _balanceOf(address position) internal view returns (uint256) {
        PositionType positionType = getPositionType[position];

        if (positionType == PositionType.ERC4626 || positionType == PositionType.Cellar) {
            return ERC4626(position).previewRedeem(ERC4626(position).balanceOf(address(this)));
        } else {
            return ERC20(position).balanceOf(address(this));
        }
    }

    /**
     * @dev Get the asset of a position according to its position type.
     * @param position to get the asset of
     */
    function _assetOf(address position) internal view returns (ERC20) {
        PositionType positionType = getPositionType[position];

        if (positionType == PositionType.ERC4626 || positionType == PositionType.Cellar) {
            return ERC4626(position).asset();
        } else {
            return ERC20(position);
        }
    }

    /**
     * @notice Attempted to swap with bad parameters.
     */
    error Cellar__WrongSwapParams();

    /**
     * @dev Perform a swap using the swap router and check that it behaves as expected.
     * @param assetIn the asset to sell
     * @param amountIn the amount of `assetIn` to sell
     * @param exchange the exchange to sell `assetIn` on
     * @param params Abi encoded swap parameters dependent on the `exchange` selected.
     *               Refer to SwapRouter.sol for `params` makeup
     * @param receiver the address to send the swapped assets to
     */
    function _swap(
        ERC20 assetIn,
        ERC20 assetOut,
        uint256 amountIn,
        SwapRouter.Exchange exchange,
        bytes calldata params,
        address receiver
    ) internal returns (uint256 amountOut) {
        // Store the expected amount of the asset in that we expect to have after the swap.
        uint256 expectedAssetsInAfter = assetIn.balanceOf(address(this)) - amountIn;

        // Get the address of the latest swap router.
        SwapRouter swapRouter = SwapRouter(registry.getAddress(1));

        // Approve swap router to swap assets.
        assetIn.safeApprove(address(swapRouter), amountIn);

        // Perform swap.
        amountOut = swapRouter.swap(exchange, params, receiver, assetIn, assetOut);

        // Check that the amount of assets swapped is what is expected. Will revert if the `params`
        // specified a different amount of assets to swap then `amountIn`.
        if (assetIn.balanceOf(address(this)) != expectedAssetsInAfter) revert Cellar__WrongSwapParams();
    }
}<|MERGE_RESOLUTION|>--- conflicted
+++ resolved
@@ -11,24 +11,15 @@
 import { IGravity } from "src/interfaces/external/IGravity.sol";
 import { AddressArray } from "src/utils/AddressArray.sol";
 import { Math } from "../utils/Math.sol";
-<<<<<<< HEAD
-import { ReentrancyGuard } from "@openzeppelin/contracts/security/ReentrancyGuard.sol";
-=======
-// import { ReentrancyGuard } from "@openzeppelin/contracts/security/ReentrancyGuard.sol";
 import { Owned } from "@solmate/auth/Owned.sol";
 import { ReentrancyGuard } from "@solmate/utils/ReentrancyGuard.sol";
->>>>>>> f3ab4812
 
 /**
  * @title Sommelier Cellar
  * @notice A composable ERC4626 that can use a set of other ERC4626 or ERC20 positions to earn yield.
  * @author Brian Le
  */
-<<<<<<< HEAD
-contract Cellar is ERC4626, Ownable, ReentrancyGuard {
-=======
 contract Cellar is ERC4626, Owned, ReentrancyGuard {
->>>>>>> f3ab4812
     using AddressArray for address[];
     using AddressArray for ERC20[];
     using SafeERC20 for ERC20;
@@ -654,11 +645,7 @@
         string memory _name,
         string memory _symbol,
         address _strategistPayout
-<<<<<<< HEAD
-    ) ERC4626(_asset, _name, _symbol) Ownable() {
-=======
     ) ERC4626(_asset, _name, _symbol) Owned(_registry.getAddress(0)) {
->>>>>>> f3ab4812
         registry = _registry;
 
         // Initialize positions.
@@ -758,22 +745,14 @@
     uint256 public constant MINIMUM_SHARE_LOCK_PERIOD = 8;
 
     /**
-<<<<<<< HEAD
-     * @notice Shares can be locked for at most 256 blocks after minting.
-=======
      * @notice Shares can be locked for at most 7200 blocks after minting.
->>>>>>> f3ab4812
      */
     uint256 public constant MAXIMUM_SHARE_LOCK_PERIOD = 7200;
 
     /**
      * @notice After deposits users must wait `shareLockPeriod` blocks before being able to transfer or withdraw their shares.
      */
-<<<<<<< HEAD
-    uint256 public shareLockPeriod = 10;
-=======
     uint256 public shareLockPeriod = MAXIMUM_SHARE_LOCK_PERIOD;
->>>>>>> f3ab4812
 
     /**
      * @notice mapping that stores every users last block they minted shares.
@@ -1134,11 +1113,7 @@
      * @dev EIP4626 states totalAssets needs to be inclusive of fees.
      * Since performance fees mint shares, total assets remains unchanged,
      * so this implementation is inclusive of fees even though it does not explicitly show it.
-<<<<<<< HEAD
-     * @dev EIP4626 states totalAssets  must not revert, but it is possible for `totalAssets` to revert
-=======
      * @dev EIP4626 states totalAssets must not revert, but it is possible for `totalAssets` to revert
->>>>>>> f3ab4812
      * so it does NOT conform to ERC4626 standards.
      */
     function totalAssets() public view override returns (uint256 assets) {
@@ -1239,20 +1214,12 @@
     }
 
     /**
-<<<<<<< HEAD
-     * @notice Returns the max amount withdrawable by a user inclusive of performance fees
-     * @param owner address to check maxWithdraw  of.
-     * @return the max amount of assets withdrawable by `owner`.
-     */
-    function maxWithdraw(address owner) public view override returns (uint256) {
-=======
      * @notice Finds the max amount of value an `owner` can remove from the cellar.
      * @param owner address of the user to find max value.
      * @param inShares if false, then returns value in terms of assets
      *                 if true then returns value in terms of shares
      */
     function _findMax(address owner, bool inShares) internal view returns (uint256 maxOut) {
->>>>>>> f3ab4812
         // Check if owner shares are locked, return 0 if so.
         uint256 lockBlock = userShareLockStartBlock[owner];
         if (lockBlock != 0) {
@@ -1266,11 +1233,7 @@
 
         if (withdrawType == WithdrawType.ORDERLY) {
             uint256 withdrawable = totalAssetsWithdrawable();
-<<<<<<< HEAD
-            return assets <= withdrawable ? assets : withdrawable;
-=======
             maxOut = assets <= withdrawable ? assets : withdrawable;
->>>>>>> f3ab4812
         } else {
             (, , , uint256[] memory positionBalances, uint256[] memory withdrawableBalances) = _getData();
             uint256 totalShares = totalSupply();
@@ -1284,13 +1247,6 @@
                     smallestPercentWithdrawable = percentWithdrawable;
             }
             uint256 userOwnershipPercent = shares.mulDivDown(1e18, totalShares);
-<<<<<<< HEAD
-            return
-                userOwnershipPercent <= smallestPercentWithdrawable
-                    ? assets
-                    : _totalAssets.mulDivDown(smallestPercentWithdrawable, 1e18);
-        }
-=======
             maxOut = userOwnershipPercent <= smallestPercentWithdrawable
                 ? assets
                 : (_totalAssets - feeInAssets).mulDivDown(smallestPercentWithdrawable, 1e18);
@@ -1319,7 +1275,6 @@
      */
     function maxRedeem(address owner) public view override returns (uint256) {
         return _findMax(owner, true);
->>>>>>> f3ab4812
     }
 
     /**
@@ -1441,7 +1396,6 @@
      * @param max the max rebalance deviation.
      */
     error Cellar__InvalidRebalanceDeviation(uint256 requested, uint256 max);
-<<<<<<< HEAD
 
     uint64 public constant MAX_REBALANCE_DEVIATION = 0.1e18;
 
@@ -1450,16 +1404,6 @@
      */
     uint256 public allowedRebalanceDeviation = 0.003e18; // Currently set to 0.3%
 
-=======
-
-    uint64 public constant MAX_REBALANCE_DEVIATION = 0.1e18;
-
-    /**
-     * @notice The percent the total assets of a cellar may deviate during a rebalance call.
-     */
-    uint256 public allowedRebalanceDeviation = 0.003e18; // Currently set to 0.3%
-
->>>>>>> f3ab4812
     /**
      * @notice Allows governance to change this cellars rebalance deviation.
      * @param newDeviation the new reabalance deviation value.
@@ -1526,11 +1470,8 @@
      * @dev This function does not take into account performance fees.
      *      Performance fees would reduce `receiver`s `ownedAssets`,
      *      making the `assets` value returned lower than actual
-<<<<<<< HEAD
-=======
      * @dev EIP4626 states maxDeposit must not revert, but it is possible for `totalAssets` to revert
      * so it does NOT conform to ERC4626 standards.
->>>>>>> f3ab4812
      * @param receiver address of account that would receive the shares
      * @return assets maximum amount of assets that can be deposited
      */
@@ -1558,28 +1499,6 @@
      * @dev This function does not take into account performance fees.
      *      Performance fees would reduce `receiver`s `ownedAssets`,
      *      making the `shares` value returned lower than actual
-<<<<<<< HEAD
-     * @param receiver address of account that would receive the shares
-     * @return shares maximum amount of shares that can be minted
-     */
-    function maxMint(address receiver) public view override returns (uint256 shares) {
-        if (isShutdown) return 0;
-
-        uint256 asssetDepositLimit = depositLimit;
-        uint256 asssetLiquidityLimit = liquidityLimit;
-        if (asssetDepositLimit == type(uint256).max && asssetLiquidityLimit == type(uint256).max)
-            return type(uint256).max;
-
-        // Get data efficiently.
-        uint256 _totalAssets = totalAssets();
-        uint256 ownedAssets = _convertToAssets(balanceOf(receiver), _totalAssets);
-
-        uint256 leftUntilDepositLimit = asssetDepositLimit.subMinZero(ownedAssets);
-        uint256 leftUntilLiquidityLimit = asssetLiquidityLimit.subMinZero(_totalAssets);
-
-        // Only return the more relevant of the two.
-        shares = _convertToShares(Math.min(leftUntilDepositLimit, leftUntilLiquidityLimit), _totalAssets);
-=======
      * @dev EIP4626 states maxMint must not revert, but it is possible for `totalAssets` to revert
      * so it does NOT conform to ERC4626 standards.
      * @param receiver address of account that would receive the shares
@@ -1588,7 +1507,6 @@
     function maxMint(address receiver) public view override returns (uint256) {
         uint256 amount = maxDeposit(receiver);
         return amount == type(uint256).max ? amount : convertToShares(amount);
->>>>>>> f3ab4812
     }
 
     // ========================================= FEES LOGIC =========================================
