--- conflicted
+++ resolved
@@ -87,11 +87,7 @@
     function depositAndSwapIntoCellar(
         ERC4626 cellar,
         address[] calldata path,
-<<<<<<< HEAD
-        uint256[] calldata poolFees,
-=======
-        uint24[] calldata poolFees,
->>>>>>> 18c19f87
+        uint24[] calldata poolFees,
         uint256 assets,
         uint256 assetsOutMin,
         address receiver
@@ -135,11 +131,7 @@
     function depositAndSwapIntoCellarWithPermit(
         ERC4626 cellar,
         address[] calldata path,
-<<<<<<< HEAD
-        uint256[] calldata poolFees,
-=======
-        uint24[] calldata poolFees,
->>>>>>> 18c19f87
+        uint24[] calldata poolFees,
         uint256 assets,
         uint256 assetsOutMin,
         address receiver,
@@ -181,11 +173,7 @@
     function withdrawAndSwapFromCellar(
         ERC4626 cellar,
         address[] calldata path,
-<<<<<<< HEAD
-        uint256[] calldata poolFees,
-=======
-        uint24[] calldata poolFees,
->>>>>>> 18c19f87
+        uint24[] calldata poolFees,
         uint256 assets,
         uint256 assetsOutMin,
         address receiver
@@ -226,11 +214,7 @@
     function withdrawAndSwapFromCellarWithPermit(
         ERC4626 cellar,
         address[] calldata path,
-<<<<<<< HEAD
-        uint256[] calldata poolFees,
-=======
-        uint24[] calldata poolFees,
->>>>>>> 18c19f87
+        uint24[] calldata poolFees,
         uint256 assets,
         uint256 assetsOutMin,
         address receiver,
@@ -262,11 +246,7 @@
      */
     function _swap(
         address[] calldata path,
-<<<<<<< HEAD
-        uint256[] calldata poolFees,
-=======
-        uint24[] calldata poolFees,
->>>>>>> 18c19f87
+        uint24[] calldata poolFees,
         uint256 assets,
         uint256 assetsOutMin
     ) internal returns (uint256 assetsOut) {
