// SPDX-License-Identifier: Apache-2.0
pragma solidity 0.8.15;

import { ERC20 } from "@solmate/tokens/ERC20.sol";
import { SafeTransferLib } from "@solmate/utils/SafeTransferLib.sol";
<<<<<<< HEAD
import { Registry } from "src/Registry.sol";
import { Cellar } from "src/base/Cellar.sol";
import { IUniswapV3Router } from "./interfaces/IUniswapV3Router.sol";
=======
import { ERC4626 } from "./base/ERC4626.sol";
import { Ownable } from "@openzeppelin/contracts/access/Ownable.sol";
>>>>>>> ea8e5dce
import { IUniswapV2Router02 as IUniswapV2Router } from "./interfaces/IUniswapV2Router02.sol";
import { IUniswapV3Router } from "./interfaces/IUniswapV3Router.sol";
import { ICellarRouter } from "./interfaces/ICellarRouter.sol";
<<<<<<< HEAD
import { Registry } from "src/Registry.sol";
import { SwapRouter } from "src/modules/swap-router/SwapRouter.sol";

import "./Errors.sol";

// TODO: Fix comments (some of them still reference Sushiswap).
// TODO: Rewrite natspec comments to be more clear.
// TODO: Add checks after swap to ensure all assets were swapped.

contract CellarRouter is ICellarRouter {
=======
import { IGravity } from "./interfaces/IGravity.sol";

import "./Errors.sol";

contract CellarRouter is ICellarRouter, Ownable {
>>>>>>> ea8e5dce
    using SafeTransferLib for ERC20;

    // ========================================== CONSTRUCTOR ==========================================

    /**
     * @notice Uniswap V3 swap router contract. Used for swapping if pool fees are specified.
     */
    IUniswapV3Router public immutable uniswapV3Router; // 0xE592427A0AEce92De3Edee1F18E0157C05861564

    /**
     * @notice Uniswap V2 swap router contract. Used for swapping if pool fees are not specified.
     */
    IUniswapV2Router public immutable uniswapV2Router; // 0x7a250d5630B4cF539739dF2C5dAcb4c659F2488D

    /**
<<<<<<< HEAD
     * @notice Registry contract
     */
    Registry public immutable registry; //TODO set registry

    /**
=======
     * @dev Owner will be set to the Gravity Bridge, which relays instructions from the Steward
     *      module to the cellars.
     *      https://github.com/PeggyJV/steward
     *      https://github.com/cosmos/gravity-bridge/blob/main/solidity/contracts/Gravity.sol
>>>>>>> ea8e5dce
     * @param _uniswapV3Router Uniswap V3 swap router address
     * @param _uniswapV2Router Uniswap V2 swap router address
     */
    constructor(
        IUniswapV3Router _uniswapV3Router,
        IUniswapV2Router _uniswapV2Router,
<<<<<<< HEAD
        Registry _registry
    ) {
        uniswapV3Router = _uniswapV3Router;
        uniswapV2Router = _uniswapV2Router;
        registry = _registry;
=======
        IGravity gravityBridge
    ) {
        uniswapV3Router = _uniswapV3Router;
        uniswapV2Router = _uniswapV2Router;

        // Transfer ownership to the Gravity Bridge.
        transferOwnership(address(gravityBridge));
>>>>>>> ea8e5dce
    }

    // ======================================= DEPOSIT OPERATIONS =======================================

    /**
     * @notice Deposit assets into a cellar using permit.
     * @param cellar address of the cellar to deposit into
     * @param assets amount of assets to deposit
     * @param receiver address receiving the shares
     * @param deadline timestamp after which permit is invalid
     * @param signature a valid secp256k1 signature
     * @return shares amount of shares minted
     */
    function depositWithPermit(
        Cellar cellar,
        uint256 assets,
        address receiver,
        uint256 deadline,
        bytes memory signature
    ) external returns (uint256 shares) {
        // Retrieve the cellar's current asset.
        ERC20 asset = cellar.asset();

        // Approve the assets from the user to the router via permit.
        (uint8 v, bytes32 r, bytes32 s) = _splitSignature(signature);
        asset.permit(msg.sender, address(this), assets, deadline, v, r, s);

        // Transfer assets from the user to the router.
        asset.safeTransferFrom(msg.sender, address(this), assets);

        // Approve the cellar to spend assets.
        asset.safeApprove(address(cellar), assets);

        // Deposit assets into the cellar.
        shares = cellar.deposit(assets, receiver);
    }

    /**
     * @notice Deposit into a cellar by first performing a swap to the cellar's current asset if necessary.
     * @dev If using Uniswap V3 for swap, must specify the pool fee tier to use for each swap. For
     *      example, if there are "n" addresses in path, there should be "n-1" values specifying the
     *      fee tiers of each pool used for each swap. The current possible pool fee tiers for
     *      Uniswap V3 are 0.01% (100), 0.05% (500), 0.3% (3000), and 1% (10000). If using Uniswap
     *      V2, leave pool fees empty to use Uniswap V2 for swap.
     * @param cellar address of the cellar
     * @param exchange ENUM representing what exchange to make the swap at
     *        Refer to src/SwapRouter.sol for list of available options
     * @param swapData bytes variable containing all the data needed to make a swap
     * @param assets amount of assets to deposit
     * @param receiver address to recieve the cellar shares
     * @param assetIn ERC20 token used to deposit
     * @return shares amount of shares minted
     */
    function depositAndSwap(
        Cellar cellar,
        SwapRouter.Exchange exchange,
        bytes calldata swapData,
        uint256 assets,
        address receiver,
        ERC20 assetIn
    ) public returns (uint256 shares) {
        // Retrieve the asset being swapped and asset of cellar.
        ERC20 asset = cellar.asset();

        // Transfer assets from the user to the router.
        assetIn.safeTransferFrom(msg.sender, address(this), assets);

        // Swap assets into desired token
        assetIn.safeApprove(address(registry.swapRouter()), assets);
        assets = registry.swapRouter().swap(exchange, swapData);

        // Approve the cellar to spend assets.
        asset.safeApprove(address(cellar), assets);

        // Deposit assets into the cellar.
        shares = cellar.deposit(assets, receiver);
    }

    /**
     * @notice Deposit into a cellar by first performing a swap to the cellar's current asset if necessary.
     * @dev If using Uniswap V3 for swap, must specify the pool fee tier to use for each swap. For
     *      example, if there are "n" addresses in path, there should be "n-1" values specifying the
     *      fee tiers of each pool used for each swap. The current possible pool fee tiers for
     *      Uniswap V3 are 0.01% (100), 0.05% (500), 0.3% (3000), and 1% (10000). If using Uniswap
     *      V2, leave pool fees empty to use Uniswap V2 for swap.
     * @param cellar address of the cellar to deposit into
     * @param exchange ENUM representing what exchange to make the swap at
     *        Refer to src/SwapRouter.sol for list of available options
     * @param swapData bytes variable containing all the data needed to make a swap
     * @param assets amount of assets to deposit
     * @param assetIn ERC20 asset caller wants to swap and deposit with
     * @param reciever address to recieve the cellar shares
     * @param deadline timestamp after which permit is invalid
     * @param signature a valid secp256k1 signature
     * @return shares amount of shares minted
     */
    function depositAndSwapWithPermit(
        Cellar cellar,
        SwapRouter.Exchange exchange,
        bytes calldata swapData,
        uint256 assets,
        ERC20 assetIn,
        address reciever,
        uint256 deadline,
        bytes memory signature
    ) external returns (uint256 shares) {
        // Approve for router to burn user shares via permit.
        (uint8 v, bytes32 r, bytes32 s) = _splitSignature(signature);
        assetIn.permit(msg.sender, address(this), assets, deadline, v, r, s);

        // Deposit assets into the cellar using a swap if necessary.
        shares = depositAndSwap(cellar, exchange, swapData, assets, reciever, assetIn);
    }

    // ======================================= WITHDRAW OPERATIONS =======================================

    // TODO: Add back `receiver` param to specify who should receive the swapped assets.

    /**
     * @notice Withdraws from a cellar and then performs a swap to another desired asset, if the
     *         withdrawn asset is not already.
     * @dev Permission is required from caller for router to burn shares. Please make sure that
     *      caller has approved the router to spend their shares.
     * @param cellar address of the cellar
     * @param exchange ENUM representing what exchange to make the swap at
     *        Refer to src/SwapRouter.sol for list of available options
     * @param swapData bytes variable containing all the data needed to make a swap
     *        reciever address should be the callers address
     * @param assets amount of assets to withdraw
     * @param receiver the address swapped tokens are sent to
     * @return shares amount of shares burned
     */
    function withdrawAndSwap(
        Cellar cellar,
        SwapRouter.Exchange exchange,
        bytes calldata swapData,
        uint256 assets,
        address receiver
    ) public returns (uint256 shares) {
        // Withdraw assets from the cellar.
        shares = cellar.withdraw(assets, address(this), msg.sender);

        // Swap assets into desired token
        cellar.asset().safeApprove(address(registry.swapRouter()), assets);
        registry.swapRouter().swap(exchange, swapData);
    }

    /**
     * @notice Withdraws from a cellar and then performs a swap to another desired asset, if the
     *         withdrawn asset is not already, using permit.
     * @dev If using Uniswap V3 for swap, must specify the pool fee tier to use for each swap. For
     *      example, if there are "n" addresses in path, there should be "n-1" values specifying the
     *      fee tiers of each pool used for each swap. The current possible pool fee tiers for
     *      Uniswap V3 are 0.01% (100), 0.05% (500), 0.3% (3000), and 1% (10000). If using Uniswap
     *      V2, leave pool fees empty to use Uniswap V2 for swap.
     * @param cellar address of the cellar
     * @param exchange ENUM representing what exchange to make the swap at
     *        Refer to src/SwapRouter.sol for list of available options
     * @param swapData bytes variable containing all the data needed to make a swap
     * @param assets amount of assets to withdraw
     * @param deadline timestamp after which permit is invalid
     * @param signature a valid secp256k1 signature
     * @param receiver the address swapped tokens are sent to
     * @return shares amount of shares burned
     */
    function withdrawAndSwapWithPermit(
        Cellar cellar,
        SwapRouter.Exchange exchange,
        bytes calldata swapData,
        uint256 assets,
        uint256 deadline,
        bytes memory signature,
        address receiver
    ) external returns (uint256 shares) {
        // Approve for router to burn user shares via permit.
        (uint8 v, bytes32 r, bytes32 s) = _splitSignature(signature);
        cellar.permit(msg.sender, address(this), assets, deadline, v, r, s);

        // Withdraw assets from the cellar and swap to another asset if necessary.
        shares = withdrawAndSwap(cellar, exchange, swapData, assets, receiver);
    }

    /**
     * @notice Withdraws from a multi assset cellar and then performs swaps to a single desired asset, if the
     *         withdrawn asset is not already.
     * @dev If using Uniswap V3 for swap, must specify the pool fee tier to use for each swap. For
     *      example, if there are "n" addresses in path, there should be "n-1" values specifying the
     *      fee tiers of each pool used for each swap. The current possible pool fee tiers for
     *      Uniswap V3 are 0.01% (100), 0.05% (500), 0.3% (3000), and 1% (10000). If using Uniswap
     *      V2, leave pool fees empty to use Uniswap V2 for swap.
     * @param cellar address of the cellar
     * @param exchange ENUM representing what exchange to make the swap at
     *        Refer to src/SwapRouter.sol for list of available options
     * @param swapData bytes variable containing all the data needed to make a swap
     *        reciever address should be the callers address
     * @param assets amount of assets to withdraw
     * @param receiver the address swapped tokens are sent to
     * @return shares amount of shares burned
     */
    function withdrawFromPositionsAndSwap(
        Cellar cellar,
        SwapRouter.Exchange[] calldata exchange,
        bytes[] calldata swapData,
        uint256 assets,
        address receiver
    ) public returns (uint256 shares) {
        ERC20[] memory receivedAssets;
        uint256[] memory amountsOut;
        (shares, receivedAssets, amountsOut) = cellar.withdrawFromPositions(assets, address(this), msg.sender);

        uint256[] memory balancesBefore = _getBalancesBefore(receivedAssets, amountsOut);

        bytes[] memory data = new bytes[](swapData.length);
        for (uint256 i; i < swapData.length; i++) data[i] = abi.encodeCall(SwapRouter.swap, (exchange[i], swapData[i]));

        for (uint256 i; i < receivedAssets.length; i++)
            receivedAssets[i].safeApprove(address(registry.swapRouter()), amountsOut[i]);

        registry.swapRouter().multicall(data);

        //zero out approval in case it wasn't used
        for (uint256 i; i < receivedAssets.length; i++)
            receivedAssets[i].safeApprove(address(registry.swapRouter()), 0);

        for (uint256 i; i < receivedAssets.length; i++) {
            uint256 balanceBefore = balancesBefore[i];
            uint256 balanceAfter = receivedAssets[i].balanceOf(address(this));

            if (balanceAfter != balanceBefore) {
                receivedAssets[i].transfer(receiver, balanceAfter - balanceBefore);
            }
        }
    }

    // ========================================== RECOVERY LOGIC ==========================================

    /**
     * @notice Emitted when tokens accidentally sent to cellar router are recovered.
     * @param token the address of the token
     * @param to the address sweeped tokens were transferred to
     * @param amount amount transferred out
     */
    event Sweep(address indexed token, address indexed to, uint256 amount);

    function sweep(
        ERC20 token,
        address to,
        uint256 amount
    ) external onlyOwner {
        // Transfer out tokens from this cellar router contract that shouldn't be here.
        token.safeTransfer(to, amount);

        emit Sweep(address(token), to, amount);
    }

    // ========================================= HELPER FUNCTIONS =========================================

    /**
     * @notice Split a signature into its components.
     * @param signature a valid secp256k1 signature
     * @return v a component of the secp256k1 signature
     * @return r a component of the secp256k1 signature
     * @return s a component of the secp256k1 signature
     */
    function _splitSignature(bytes memory signature)
        internal
        pure
        returns (
            uint8 v,
            bytes32 r,
            bytes32 s
        )
    {
        if (signature.length != 65) revert USR_InvalidSignature(signature.length, 65);

        // Read each parameter directly from the signature's memory region.
        assembly {
            // Place first word on the stack at r.
            r := mload(add(signature, 32))

            // Place second word on the stack at s.
            s := mload(add(signature, 64))

            // Place final byte on the stack at v.
            v := byte(0, mload(add(signature, 96)))
        }
    }

    function _getBalancesBefore(ERC20[] memory assets, uint256[] memory amountsReceived)
        internal
        view
        returns (uint256[] memory balancesBefore)
    {
        balancesBefore = new uint256[](assets.length);

        for (uint256 i; i < assets.length; i++) {
            ERC20 asset = assets[i];

            balancesBefore[i] = asset.balanceOf(address(this)) - amountsReceived[i];
        }
    }
}<|MERGE_RESOLUTION|>--- conflicted
+++ resolved
@@ -3,35 +3,19 @@
 
 import { ERC20 } from "@solmate/tokens/ERC20.sol";
 import { SafeTransferLib } from "@solmate/utils/SafeTransferLib.sol";
-<<<<<<< HEAD
 import { Registry } from "src/Registry.sol";
 import { Cellar } from "src/base/Cellar.sol";
-import { IUniswapV3Router } from "./interfaces/IUniswapV3Router.sol";
-=======
-import { ERC4626 } from "./base/ERC4626.sol";
-import { Ownable } from "@openzeppelin/contracts/access/Ownable.sol";
->>>>>>> ea8e5dce
 import { IUniswapV2Router02 as IUniswapV2Router } from "./interfaces/IUniswapV2Router02.sol";
 import { IUniswapV3Router } from "./interfaces/IUniswapV3Router.sol";
 import { ICellarRouter } from "./interfaces/ICellarRouter.sol";
-<<<<<<< HEAD
-import { Registry } from "src/Registry.sol";
 import { SwapRouter } from "src/modules/swap-router/SwapRouter.sol";
 
 import "./Errors.sol";
 
 // TODO: Fix comments (some of them still reference Sushiswap).
 // TODO: Rewrite natspec comments to be more clear.
-// TODO: Add checks after swap to ensure all assets were swapped.
 
 contract CellarRouter is ICellarRouter {
-=======
-import { IGravity } from "./interfaces/IGravity.sol";
-
-import "./Errors.sol";
-
-contract CellarRouter is ICellarRouter, Ownable {
->>>>>>> ea8e5dce
     using SafeTransferLib for ERC20;
 
     // ========================================== CONSTRUCTOR ==========================================
@@ -47,39 +31,26 @@
     IUniswapV2Router public immutable uniswapV2Router; // 0x7a250d5630B4cF539739dF2C5dAcb4c659F2488D
 
     /**
-<<<<<<< HEAD
      * @notice Registry contract
      */
-    Registry public immutable registry; //TODO set registry
-
-    /**
-=======
+    Registry public immutable registry; // TODO: set registry
+
+    /**
      * @dev Owner will be set to the Gravity Bridge, which relays instructions from the Steward
      *      module to the cellars.
      *      https://github.com/PeggyJV/steward
      *      https://github.com/cosmos/gravity-bridge/blob/main/solidity/contracts/Gravity.sol
->>>>>>> ea8e5dce
      * @param _uniswapV3Router Uniswap V3 swap router address
      * @param _uniswapV2Router Uniswap V2 swap router address
      */
     constructor(
         IUniswapV3Router _uniswapV3Router,
         IUniswapV2Router _uniswapV2Router,
-<<<<<<< HEAD
         Registry _registry
     ) {
         uniswapV3Router = _uniswapV3Router;
         uniswapV2Router = _uniswapV2Router;
         registry = _registry;
-=======
-        IGravity gravityBridge
-    ) {
-        uniswapV3Router = _uniswapV3Router;
-        uniswapV2Router = _uniswapV2Router;
-
-        // Transfer ownership to the Gravity Bridge.
-        transferOwnership(address(gravityBridge));
->>>>>>> ea8e5dce
     }
 
     // ======================================= DEPOSIT OPERATIONS =======================================
@@ -141,18 +112,16 @@
         address receiver,
         ERC20 assetIn
     ) public returns (uint256 shares) {
-        // Retrieve the asset being swapped and asset of cellar.
-        ERC20 asset = cellar.asset();
-
         // Transfer assets from the user to the router.
         assetIn.safeTransferFrom(msg.sender, address(this), assets);
 
         // Swap assets into desired token
-        assetIn.safeApprove(address(registry.swapRouter()), assets);
-        assets = registry.swapRouter().swap(exchange, swapData);
+        SwapRouter swapRouter = SwapRouter(registry.getAddress(1));
+        assetIn.safeApprove(address(swapRouter), assets);
+        assets = swapRouter.swap(exchange, swapData, address(this));
 
         // Approve the cellar to spend assets.
-        asset.safeApprove(address(cellar), assets);
+        cellar.asset().safeApprove(address(cellar), assets);
 
         // Deposit assets into the cellar.
         shares = cellar.deposit(assets, receiver);
@@ -171,7 +140,7 @@
      * @param swapData bytes variable containing all the data needed to make a swap
      * @param assets amount of assets to deposit
      * @param assetIn ERC20 asset caller wants to swap and deposit with
-     * @param reciever address to recieve the cellar shares
+     * @param receiver address to recieve the cellar shares
      * @param deadline timestamp after which permit is invalid
      * @param signature a valid secp256k1 signature
      * @return shares amount of shares minted
@@ -182,7 +151,7 @@
         bytes calldata swapData,
         uint256 assets,
         ERC20 assetIn,
-        address reciever,
+        address receiver,
         uint256 deadline,
         bytes memory signature
     ) external returns (uint256 shares) {
@@ -191,12 +160,10 @@
         assetIn.permit(msg.sender, address(this), assets, deadline, v, r, s);
 
         // Deposit assets into the cellar using a swap if necessary.
-        shares = depositAndSwap(cellar, exchange, swapData, assets, reciever, assetIn);
+        shares = depositAndSwap(cellar, exchange, swapData, assets, receiver, assetIn);
     }
 
     // ======================================= WITHDRAW OPERATIONS =======================================
-
-    // TODO: Add back `receiver` param to specify who should receive the swapped assets.
 
     /**
      * @notice Withdraws from a cellar and then performs a swap to another desired asset, if the
@@ -207,7 +174,7 @@
      * @param exchange ENUM representing what exchange to make the swap at
      *        Refer to src/SwapRouter.sol for list of available options
      * @param swapData bytes variable containing all the data needed to make a swap
-     *        reciever address should be the callers address
+     *        receiver address should be the callers address
      * @param assets amount of assets to withdraw
      * @param receiver the address swapped tokens are sent to
      * @return shares amount of shares burned
@@ -222,9 +189,10 @@
         // Withdraw assets from the cellar.
         shares = cellar.withdraw(assets, address(this), msg.sender);
 
-        // Swap assets into desired token
-        cellar.asset().safeApprove(address(registry.swapRouter()), assets);
-        registry.swapRouter().swap(exchange, swapData);
+        // Swap assets into desired token.
+        SwapRouter swapRouter = SwapRouter(registry.getAddress(1));
+        cellar.asset().safeApprove(address(swapRouter), assets);
+        swapRouter.swap(exchange, swapData, receiver);
     }
 
     /**
@@ -274,7 +242,7 @@
      * @param exchange ENUM representing what exchange to make the swap at
      *        Refer to src/SwapRouter.sol for list of available options
      * @param swapData bytes variable containing all the data needed to make a swap
-     *        reciever address should be the callers address
+     *        receiver address should be the callers address
      * @param assets amount of assets to withdraw
      * @param receiver the address swapped tokens are sent to
      * @return shares amount of shares burned
@@ -292,47 +260,30 @@
 
         uint256[] memory balancesBefore = _getBalancesBefore(receivedAssets, amountsOut);
 
+        SwapRouter swapRouter = SwapRouter(registry.getAddress(1));
+
         bytes[] memory data = new bytes[](swapData.length);
-        for (uint256 i; i < swapData.length; i++) data[i] = abi.encodeCall(SwapRouter.swap, (exchange[i], swapData[i]));
+        for (uint256 i; i < swapData.length; i++)
+            data[i] = abi.encodeCall(SwapRouter.swap, (exchange[i], swapData[i], receiver));
 
         for (uint256 i; i < receivedAssets.length; i++)
-            receivedAssets[i].safeApprove(address(registry.swapRouter()), amountsOut[i]);
-
-        registry.swapRouter().multicall(data);
-
-        //zero out approval in case it wasn't used
-        for (uint256 i; i < receivedAssets.length; i++)
-            receivedAssets[i].safeApprove(address(registry.swapRouter()), 0);
+            receivedAssets[i].safeApprove(address(swapRouter), amountsOut[i]);
+
+        swapRouter.multicall(data);
 
         for (uint256 i; i < receivedAssets.length; i++) {
+            ERC20 receivedAsset = receivedAssets[i];
+
+            // Remove approvals in case it wasn't used.
+            receivedAsset.safeApprove(address(swapRouter), 0);
+
             uint256 balanceBefore = balancesBefore[i];
-            uint256 balanceAfter = receivedAssets[i].balanceOf(address(this));
+            uint256 balanceAfter = receivedAsset.balanceOf(address(this));
 
             if (balanceAfter != balanceBefore) {
-                receivedAssets[i].transfer(receiver, balanceAfter - balanceBefore);
+                receivedAsset.transfer(receiver, balanceAfter - balanceBefore);
             }
         }
-    }
-
-    // ========================================== RECOVERY LOGIC ==========================================
-
-    /**
-     * @notice Emitted when tokens accidentally sent to cellar router are recovered.
-     * @param token the address of the token
-     * @param to the address sweeped tokens were transferred to
-     * @param amount amount transferred out
-     */
-    event Sweep(address indexed token, address indexed to, uint256 amount);
-
-    function sweep(
-        ERC20 token,
-        address to,
-        uint256 amount
-    ) external onlyOwner {
-        // Transfer out tokens from this cellar router contract that shouldn't be here.
-        token.safeTransfer(to, amount);
-
-        emit Sweep(address(token), to, amount);
     }
 
     // ========================================= HELPER FUNCTIONS =========================================
