--- conflicted
+++ resolved
@@ -44,7 +44,6 @@
     /**
      * @notice Balancer ExchangeProxy V2 contract.
      */
-<<<<<<< HEAD
     IBalancerExchangeProxy public immutable balancerExchangeProxy; // 0x3E66B66Fd1d0b02fDa6C811Da9E0547970DB2f21
 
     /**
@@ -60,11 +59,7 @@
         IBalancerExchangeProxy _balancerExchangeProxy
     )
     {
-        //set up all exchanges
-=======
-    constructor(IUniswapV2Router _uniswapV2Router, IUniswapV3Router _uniswapV3Router) {
         // Set up all exchanges.
->>>>>>> 3e8b88ba
         uniswapV2Router = _uniswapV2Router;
         uniswapV3Router = _uniswapV3Router;
         curveRegistryExchange = _curveRegistryExchange;
