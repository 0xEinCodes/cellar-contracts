--- conflicted
+++ resolved
@@ -38,15 +38,18 @@
     const SwapRouter = await ethers.getContractFactory("MockSwapRouter");
     router = await SwapRouter.deploy();
     await router.deployed();
-
+    
     // Deploy mock tokens
     const Token = await ethers.getContractFactory("MockToken");
     usdc = await Token.deploy("USDC");
     dai = await Token.deploy("DAI");
     weth = await Token.deploy("WETH");
+    usdt = await Token.deploy("USDT");
+
     await usdc.deployed();
     await dai.deployed();
     await weth.deployed();
+    await usdt.deployed();
 
     // Deploy mock aUSDC
     const MockAToken = await ethers.getContractFactory("MockAToken");
@@ -101,41 +104,11 @@
     );
     await cellar.deployed();
 
-<<<<<<< HEAD
-    // Deploy mock tokens
-    const Token = await ethers.getContractFactory("MockToken");
-    usdc = await Token.deploy("USDC");
-    dai = await Token.deploy("DAI");
-    weth = await Token.deploy("WETH");
-    usdt = await Token.deploy("USDT");
-
-    await usdc.deployed();
-    await dai.deployed();
-    await weth.deployed();
-    await usdt.deployed();
-
-    // Mint mock tokens to owner
-    await usdc.mint(owner.address, 100);
-    await dai.mint(owner.address, 100);
-    await weth.mint(owner.address, 100);
-    await usdt.mint(owner.address, 100);
-
-    // Approve cellar to spend mock tokens
-    await usdc.approve(cellar.address, 100);
-    await dai.approve(cellar.address, 100);
-    await weth.approve(cellar.address, 100);
-    await usdt.approve(cellar.address, 100);
-
-    // Mint initial tokens to cellar
-    await usdc.mint(cellar.address, 1000);
-    await dai.mint(cellar.address, 1000);
-    await weth.mint(cellar.address, 1000);
-    await usdt.mint(cellar.address, 1000);
-=======
     // Mint mock tokens to signers
     await usdc.mint(owner.address, 1000);
     await dai.mint(owner.address, 1000);
     await weth.mint(owner.address, 1000);
+    await usdt.mint(owner.address, 1000);
 
     await usdc.mint(alice.address, 1000);
     await dai.mint(alice.address, 1000);
@@ -145,14 +118,14 @@
     await usdc.approve(cellar.address, 1000);
     await dai.approve(cellar.address, 1000);
     await weth.approve(cellar.address, 1000);
-
+    await usdt.approve(cellar.address, 1000);
+    
     await usdc.connect(alice).approve(cellar.address, 1000);
     await dai.connect(alice).approve(cellar.address, 1000);
     await weth.connect(alice).approve(cellar.address, 1000);
 
     // Mint initial liquidity to Aave USDC lending pool
     await usdc.mint(aUSDC.address, 5000);
->>>>>>> 6ae7191e
 
     // Mint initial liquidity to router
     await usdc.mint(router.address, 5000);
@@ -161,16 +134,10 @@
     await usdt.mint(router.address, 5000);
 
     // Initialize with mock tokens as input tokens
-<<<<<<< HEAD
-    await cellar.initInputToken(usdc.address);
-    await cellar.initInputToken(dai.address);
-    await cellar.initInputToken(weth.address);
-    await cellar.initInputToken(usdt.address);
-=======
     await cellar.approveInputToken(usdc.address);
     await cellar.approveInputToken(dai.address);
     await cellar.approveInputToken(weth.address);
->>>>>>> 6ae7191e
+    await cellar.approveInputToken(usdt.address);
   });
 
   describe("deposit", () => {
@@ -445,13 +412,9 @@
         1000,
         950
       );
-<<<<<<< HEAD
+
       expect(await weth.balanceOf(cellar.address)).to.eq(0);
       expect(await usdt.balanceOf(cellar.address)).to.be.at.least(950);
-=======
-      expect(await weth.balanceOf(cellar.address)).to.eq(1000);
-      expect(await dai.balanceOf(cellar.address)).to.be.at.least(950);
->>>>>>> 6ae7191e
 
       await expect(
         cellar.multihopSwap(
@@ -461,7 +424,7 @@
         )
       ).to.be.revertedWith("amountOutMin invariant failed");
     });
-<<<<<<< HEAD
+
     it("multihop swap with two tokens in the path", async () => {
       await cellar.multihopSwap([weth.address, dai.address], 1000, 950);
       expect(await weth.balanceOf(cellar.address)).to.eq(0);
@@ -476,7 +439,7 @@
       );
       expect(await usdc.balanceOf(cellar.address)).to.eq(0);
       expect(await usdt.balanceOf(cellar.address)).to.be.at.least(950);
-=======
+    });
 
     it("should revert if trying to swap more tokens than cellar has", async () => {
       await expect(
@@ -504,7 +467,6 @@
           950,
           (await timestamp()) + 1
         );
->>>>>>> 6ae7191e
     });
   });
 
