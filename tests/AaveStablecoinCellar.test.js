--- conflicted
+++ resolved
@@ -38,7 +38,7 @@
     const SwapRouter = await ethers.getContractFactory("MockSwapRouter");
     router = await SwapRouter.deploy();
     await router.deployed();
-    
+
     // Deploy mock tokens
     const Token = await ethers.getContractFactory("MockToken");
     usdc = await Token.deploy("USDC");
@@ -120,7 +120,7 @@
     await dai.approve(cellar.address, 1000);
     await weth.approve(cellar.address, 1000);
     await usdt.approve(cellar.address, 1000);
-    
+
     await usdc.connect(alice).approve(cellar.address, 1000);
     await dai.connect(alice).approve(cellar.address, 1000);
     await weth.connect(alice).approve(cellar.address, 1000);
@@ -411,15 +411,19 @@
     it("should swap input tokens for at least the minimum amount of output tokens", async () => {
       const balanceWETHBefore = await weth.balanceOf(cellar.address);
       const balanceUSDTBefore = await usdt.balanceOf(cellar.address);
-      
+
       await cellar.multihopSwap(
         [weth.address, usdc.address, usdt.address],
         1000,
         950
       );
 
-      expect(await weth.balanceOf(cellar.address)).to.eq(balanceWETHBefore - 1000);
-      expect(await usdt.balanceOf(cellar.address)).to.be.at.least(balanceUSDTBefore + 950);
+      expect(await weth.balanceOf(cellar.address)).to.eq(
+        balanceWETHBefore - 1000
+      );
+      expect(await usdt.balanceOf(cellar.address)).to.be.at.least(
+        balanceUSDTBefore + 950
+      );
 
       await expect(
         cellar.multihopSwap(
@@ -433,11 +437,15 @@
     it("multihop swap with two tokens in the path", async () => {
       const balanceWETHBefore = await weth.balanceOf(cellar.address);
       const balanceDAIBefore = await dai.balanceOf(cellar.address);
-      
+
       await cellar.multihopSwap([weth.address, dai.address], 1000, 950);
-      
-      expect(await weth.balanceOf(cellar.address)).to.eq(balanceWETHBefore - 1000);
-      expect(await dai.balanceOf(cellar.address)).to.be.at.least(balanceDAIBefore + 950);
+
+      expect(await weth.balanceOf(cellar.address)).to.eq(
+        balanceWETHBefore - 1000
+      );
+      expect(await dai.balanceOf(cellar.address)).to.be.at.least(
+        balanceDAIBefore + 950
+      );
     });
 
     it("multihop swap with four tokens in the path", async () => {
@@ -586,7 +594,6 @@
     });
   });
 
-<<<<<<< HEAD
   describe("rebalance", () => {
     beforeEach(async () => {
       await cellar.enterStrategy();
@@ -601,7 +608,10 @@
     it("should not be possible to rebalance to the same token", async () => {
       await expect(cellar.rebalance(usdc.address)).to.be.revertedWith(
         "SameLendingToken"
-=======
+      );
+    });
+  });
+
   describe("shutdown", () => {
     beforeEach(async () => {
       await cellar.setShutdown(true);
@@ -610,7 +620,6 @@
     it("should prevent users from depositing while shutdown", async () => {
       expect(cellar["deposit(uint256)"](100)).to.be.revertedWith(
         "IsShutdown()"
->>>>>>> 22cbfc16
       );
     });
   });
