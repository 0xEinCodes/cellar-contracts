// SPDX-License-Identifier: Apache-2.0
pragma solidity 0.8.13;

// ========================================== USER ERRORS ===========================================

/**
 * @dev These errors represent invalid user input to functions. Where appropriate, the invalid value
 *      is specified along with constraints. These errors can be resolved by callers updating their
 *      arguments.
 */

/**
 * @notice Attempted an action with zero assets.
 */
error USR_ZeroAssets();

/**
 * @notice Attempted an action with zero shares.
 */
error USR_ZeroShares();

/**
 * @notice Attempted deposit more than the max deposit.
 * @param assets the assets user attempted to deposit
 * @param maxDeposit the max assets that can be deposited
 */
error USR_DepositRestricted(uint256 assets, uint256 maxDeposit);

/**
 * @notice Attempted to transfer more active shares than the user has.
 * @param activeShares amount of shares user has
 * @param attemptedActiveShares amount of shares user tried to transfer
 */
error USR_NotEnoughActiveShares(uint256 activeShares, uint256 attemptedActiveShares);

/**
 * @notice Attempted swap into an asset that is not the current asset of the position.
 * @param assetOut address of the asset attempted to swap to
 * @param currentAsset address of the current asset of position
 */
error USR_InvalidSwap(address assetOut, address currentAsset);

/**
 * @notice Attempted to sweep an asset that is managed by the cellar.
 * @param token address of the token that can't be sweeped
 */
error USR_ProtectedAsset(address token);

/**
 * @notice Attempted rebalance into the same position.
 * @param position address of the position
 */
error USR_SamePosition(address position);

/**
 * @notice Attempted to update the position to one that is not supported by the platform.
 * @param unsupportedPosition address of the unsupported position
 */
error USR_UnsupportedPosition(address unsupportedPosition);

/**
 * @notice Attempted an operation on an untrusted position.
 * @param position address of the position
 */
error USR_UntrustedPosition(address position);

/**
 * @notice Attempted to update a position to an asset that uses an incompatible amount of decimals.
 * @param newDecimals decimals of precision that the new position uses
 * @param maxDecimals maximum decimals of precision for a position to be compatible with the cellar
 */
error USR_TooManyDecimals(uint8 newDecimals, uint8 maxDecimals);

/**
 * @notice User attempted to stake zero amout.
 */
error USR_ZeroDeposit();

/**
 * @notice User attempted to stake an amount smaller than the minimum deposit.
 *
 * @param amount                Amount user attmpted to stake.
 * @param minimumDeposit        The minimum deopsit amount accepted.
 */
error USR_MinimumDeposit(uint256 amount, uint256 minimumDeposit);

/**
 * @notice The specified deposit ID does not exist for the caller.
 *
 * @param depositId             The deposit ID provided for lookup.
 */
error USR_NoDeposit(uint256 depositId);

/**
 * @notice The user is attempting to cancel unbonding for a deposit which is not unbonding.
 *
 * @param depositId             The deposit ID the user attempted to cancel.
 */
error USR_NotUnbonding(uint256 depositId);

/**
 * @notice The user is attempting to unbond a deposit which has already been unbonded.
 *
 * @param depositId             The deposit ID the user attempted to unbond.
 */
error USR_AlreadyUnbonding(uint256 depositId);

/**
 * @notice The user is attempting to unstake a deposit which is still timelocked.
 *
 * @param depositId             The deposit ID the user attempted to unstake.
 */
error USR_StakeLocked(uint256 depositId);

/**
 * @notice The contract owner attempted to update rewards but the new reward rate would cause overflow.
 */
error USR_RewardTooLarge();

/**
 * @notice The reward distributor attempted to update rewards but 0 rewards per epoch.
 *         This can also happen if there is less than 1 wei of rewards per second of the
 *         epoch - due to integer division this will also lead to 0 rewards.
 */
error USR_ZeroRewardsPerEpoch();

/**
 * @notice The caller attempted to stake with a lock value that did not
 *         correspond to a valid staking time.
 *
 * @param lock                  The provided lock value.
 */
error USR_InvalidLockValue(uint256 lock);

// ========================================== STATE ERRORS ===========================================

/**
 * @dev These errors represent actions that are being prevented due to current contract state.
 *      These errors do not relate to user input, and may or may not be resolved by other actions
 *      or the progression of time.
 */

/**
 * @notice Attempted action was prevented due to contract being shutdown.
 */
error STATE_ContractShutdown();

/**
 * @notice Attempted to shutdown the contract when it was already shutdown.
 */
error STATE_AlreadyShutdown();

/**
 * @notice The caller attempted to start a reward period, but the contract did not have enough tokens
 *         for the specified amount of rewards.
 *
 * @param rewardBalance         The amount of distributionToken held by the contract.
 * @param reward                The amount of rewards the caller attempted to distribute.
 */
error STATE_RewardsNotFunded(uint256 rewardBalance, uint256 reward);

/**
<<<<<<< HEAD
 * @notice Attempted to accrue yield while previous yield was still unlocking.
=======
 * @notice Attempted an operation that is prohibited while yield is still being distributed from the last accrual.
>>>>>>> 87b02132
 */
error STATE_AccrualOngoing();

/**
 * @notice The caller attempted to change the epoch length, but current reward epochs were active.
 */
error STATE_RewardsOngoing();

/**
 * @notice The caller attempted to deposit stake, but there are no remaining rewards to pay out.
 */
error STATE_NoRewardsLeft();

/**
 * @notice The caller attempted to perform an an emergency unstake, but the contract
 *         is not in emergency mode.
 */
error STATE_NoEmergencyUnstake();

/**
 * @notice The caller attempted to perform an an emergency unstake, but the contract
 *         is not in emergency mode, or the emergency mode does not allow claiming rewards.
 */
error STATE_NoEmergencyClaim();

/**
 * @notice The caller attempted to perform a state-mutating action (e.g. staking or unstaking)
 *         while the contract was paused.
 */
error STATE_ContractPaused();

/**
 * @notice The caller attempted to perform a state-mutating action (e.g. staking or unstaking)
 *         while the contract was killed (placed in emergency mode).
 * @dev    Emergency mode is irreversible.
 */
error STATE_ContractKilled();<|MERGE_RESOLUTION|>--- conflicted
+++ resolved
@@ -160,11 +160,7 @@
 error STATE_RewardsNotFunded(uint256 rewardBalance, uint256 reward);
 
 /**
-<<<<<<< HEAD
- * @notice Attempted to accrue yield while previous yield was still unlocking.
-=======
  * @notice Attempted an operation that is prohibited while yield is still being distributed from the last accrual.
->>>>>>> 87b02132
  */
 error STATE_AccrualOngoing();
 
