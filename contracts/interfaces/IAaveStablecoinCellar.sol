--- conflicted
+++ resolved
@@ -50,13 +50,8 @@
      * @param tokenAmount the amount that has been deposited
      * @param timestamp the timestamp of the action
      **/
-<<<<<<< HEAD
-    event DepositToAave(
-        address indexed token,
-=======
     event DepositeToAave(
         address indexed lendingToken,
->>>>>>> 673f41b4
         uint256 tokenAmount,
         uint256 timestamp
     );
@@ -93,21 +88,7 @@
     error TokenIsNotSupportedByAave();
     error NotEnoughTokenLiquidity();
     error InsufficientAaveDepositBalance();
-<<<<<<< HEAD
 
     error NoNonemptyUserDeposits();
     error FailedWithdraw();
-=======
-    error NoLendingPosition();
-    
-    error NonPermission();
-    error Reentrance();
-    error InvalidInput();
-    error TransferToZeroAddress();
-    error TransferFromZeroAddress();
-    error MintToZeroAddress();
-    error BurnFromZeroAddress();
-    error ApproveToZeroAddress();
-    error ApproveFromZeroAddress();
->>>>>>> 673f41b4
 }