// SPDX-License-Identifier: Apache-2.0

pragma solidity 0.8.11;

import "./interfaces/IAaveStablecoinCellar.sol";
import "./interfaces/IAaveProtocolDataProvider.sol";
import "@uniswap/v3-periphery/contracts/interfaces/ISwapRouter.sol";
import "./interfaces/ILendingPool.sol";
import {ERC20} from "@rari-capital/solmate/src/tokens/ERC20.sol";
import {SafeTransferLib} from "@rari-capital/solmate/src/utils/SafeTransferLib.sol";
import "@openzeppelin/contracts/access/Ownable.sol";
import "./utils/MathUtils.sol";
import "./interfaces/IAaveIncentivesController.sol";
import "./interfaces/IStakedTokenV2.sol";

/**
 * @title Sommelier AaveStablecoinCellar contract
 * @notice AaveStablecoinCellar contract for Sommelier Network
 * @author Sommelier Finance
 */
contract AaveStablecoinCellar is
    IAaveStablecoinCellar,
    ERC20,
    Ownable
{
    using SafeTransferLib for ERC20;

    struct UserDeposit {
        uint256 assets;
        uint256 shares;
        uint256 timeDeposited;
    }

    // Uniswap Router V3 contract
    ISwapRouter public immutable swapRouter; // 0xE592427A0AEce92De3Edee1F18E0157C05861564
    // Aave Lending Pool V2 contract
    ILendingPool public immutable lendingPool; // 0x7d2768dE32b0b80b7a3454c06BdAc94A69DDc7A9
    // Aave Protocol Data Provider V2 contract
    IAaveProtocolDataProvider public immutable aaveDataProvider; // 0x057835Ad21a177dbdd3090bB1CAE03EaCF78Fc6d
    // Aave Incentives Controller V2 contract
    IAaveIncentivesController public immutable incentivesController; // 0xd784927Ff2f95ba542BfC824c8a8a98F3495f6b5
    IStakedTokenV2 public immutable stkAAVE; // 0x4da27a545c0c5B758a6BA100e3a049001de870f5
    address public immutable AAVE; // 0x7Fc66500c84A76Ad7e9c93437bFc5Ac33E2DDaE9
    address public immutable WETH; // 0xC02aaA39b223FE8D0A0e5C4F27eAD9083C756Cc2

    // Declare the variables and mappings
    address[] public inputTokensList;
    mapping(address => bool) internal inputTokens;
    // The address of the token of the current lending position
    address public currentLendingToken;
    address public currentAToken;
    // Track user user deposits to determine active/inactive shares.
    mapping(address => UserDeposit[]) public userDeposits;
    // Store the index of the user's last non-zero deposit to save gas on looping.
    mapping(address => uint256) public currentDepositIndex;
    // Last time inactive funds were entered into a strategy and made active.
    uint256 public lastTimeEnteredStrategy;

    uint24 public constant POOL_FEE = 3000;

    /**
     * @param _swapRouter Uniswap V3 swap router address
     * @param _lendingPool Aave V2 lending pool address
     * @param _aaveDataProvider Aave Protocol Data Provider V2 contract address
     * @param _incentivesController _incentivesController
     * @param _stkAAVE _stkAAVE
     * @param _AAVE _AAVE
     * @param _WETH _WETH
     * @param _currentLendingToken token of lending pool where the cellar has its liquidity deposited
     * @param _name name of LP token
     * @param _symbol symbol of LP token
     */
    constructor(
        ISwapRouter _swapRouter,
        ILendingPool _lendingPool,
        IAaveProtocolDataProvider _aaveDataProvider,
        IAaveIncentivesController _incentivesController,
        IStakedTokenV2 _stkAAVE,
        address _AAVE,
        address _WETH,
        address _currentLendingToken,
        string memory _name,
        string memory _symbol
    ) ERC20(_name, _symbol, 18) Ownable() {
        swapRouter =  _swapRouter;
        lendingPool = _lendingPool;
        aaveDataProvider = _aaveDataProvider;
        incentivesController = _incentivesController;
        stkAAVE = _stkAAVE;
        AAVE = _AAVE;
        WETH = _WETH;

        currentLendingToken = _currentLendingToken;
        _updateCurrentAToken();
    }

    function _updateCurrentAToken() internal {
        (, , , , , , , address aTokenAddress, , , , ) = lendingPool.getReserveData(currentLendingToken);

        if (aTokenAddress == address(0)) revert TokenIsNotSupportedByAave();

        currentAToken = aTokenAddress;
    }

    /**
     * @notice Deposit supported tokens into the cellar.
     * @param token address of the supported token to deposit
     * @param assets amount of assets to deposit
     * @param minAssetsIn minimum amount of assets cellar should receive after swap (if applicable)
     * @param receiver address that should receive shares
     * @return shares amount of shares minted to receiver
     */
    function deposit(
        address token,
        uint256 assets,
        uint256 minAssetsIn,
        address receiver
    ) public returns (uint256 shares) {
        if (!inputTokens[token]) revert NonSupportedToken();

        ERC20(token).safeTransferFrom(msg.sender, address(this), assets);

        if (token != currentLendingToken) {
            assets = _swap(token, currentLendingToken, assets, minAssetsIn);
        }

        // Must calculate shares as if assets were not yet transfered in.
        if ((shares = _convertToShares(assets, assets)) == 0) revert ZeroAmount();

        _mint(receiver, shares);

        UserDeposit[] storage deposits = userDeposits[receiver];
        deposits.push(UserDeposit({
            assets: assets,
            shares: shares,
            timeDeposited: block.timestamp
        }));

        emit Deposit(msg.sender, receiver, assets, shares);
    }

    function deposit(uint256 assets) external returns (uint256 shares) {
        return deposit(currentLendingToken, assets, assets, msg.sender);
    }

    /// @dev For ERC4626 compatibility.
    function deposit(uint256 assets, address receiver) external returns (uint256 shares) {
        return deposit(currentLendingToken, assets, assets, receiver);
    }

    /**
     * @notice Withdraw from the cellar.
     * @param assets amount of assets to withdraw
     * @param receiver address that should receive assets
     * @param owner address that should own the shares
     * @return shares amount of shares burned from owner
     */
    function withdraw(uint256 assets, address receiver, address owner) public returns (uint256 shares) {
        if (assets == 0) revert ZeroAmount();

        UserDeposit[] storage deposits = userDeposits[owner];
        if (deposits.length == 0 || currentDepositIndex[owner] > deposits.length - 1)
            revert NoNonemptyUserDeposits();

        uint256 activeShares;
        uint256 inactiveShares;
        uint256 inactiveAssets;

        // Saves gas by avoiding calling `convertToAssets` on active shares during each loop.
        uint256 exchangeRate = convertToAssets(1e18);

        uint256 leftToWithdraw = assets;
        uint256 currentIdx = currentDepositIndex[owner];
        for (uint256 i = currentIdx; i < deposits.length; i++) {
            UserDeposit storage d = deposits[i];

            uint256 withdrawnAssets;
            uint256 withdrawnShares;

            // Check if deposit shares are active or inactive.
            if (d.timeDeposited < lastTimeEnteredStrategy) {
                // Active:
                uint256 dAssets = exchangeRate * d.shares / 1e18;
                withdrawnAssets = MathUtils.min(leftToWithdraw, dAssets);
                withdrawnShares = MathUtils.mulDivUp(d.shares, withdrawnAssets, dAssets);
                delete d.assets; // Don't need anymore; delete for a gas refund.

                activeShares += withdrawnShares;
            } else {
                // Inactive:
                withdrawnAssets = MathUtils.min(leftToWithdraw, d.assets);
                withdrawnShares = MathUtils.mulDivUp(d.shares, withdrawnAssets, d.assets);
                d.assets -= withdrawnAssets;

                inactiveShares += withdrawnShares;
                inactiveAssets += withdrawnAssets;
            }

            d.shares -= withdrawnShares;

            leftToWithdraw -= withdrawnAssets;

            if (leftToWithdraw == 0) {
                currentDepositIndex[owner] = d.shares != 0 ? i : i+1;
                break;
            }
        }

        uint256 activeAssets = exchangeRate * activeShares / 1e18;

        if (activeAssets + inactiveAssets != assets) revert FailedWithdraw();

        shares = activeShares + inactiveShares;

        if (msg.sender != owner) {
            uint256 allowed = allowance[owner][msg.sender]; // Saves gas for limited approvals.

            if (allowed != type(uint256).max) allowance[owner][msg.sender] = allowed - shares;
        }

        _burn(owner, shares);

        if (activeAssets > 0) {
            // Withdraw tokens from Aave to receiver.
            lendingPool.withdraw(currentLendingToken, activeAssets, receiver);
        }

        if (inactiveAssets > 0) {
            ERC20(currentLendingToken).transfer(receiver, inactiveAssets);
        }

        emit Withdraw(msg.sender, receiver, owner, assets, shares);
    }

    function withdraw(uint256 assets) external returns (uint256 shares) {
        return withdraw(assets, msg.sender, msg.sender);
    }

    /// @notice Total amount of the underlying asset that is managed by cellar.
    function totalAssets() public view returns (uint256) {
        uint256 inactiveAssets = ERC20(currentLendingToken).balanceOf(address(this));
        // The aTokens' value is pegged to the value of the corresponding deposited
        // asset at a 1:1 ratio, so we can find the amount of assets active in a
        // strategy simply by taking balance of aTokens cellar holds.
        uint256 activeAssets = ERC20(currentAToken).balanceOf(address(this));

        return activeAssets + inactiveAssets;
    }

    /**
     * @notice The amount of shares that the cellar would exchange for the amount of assets provided.
     * @param assets amount of assets to convert
     * @param offset amount to negatively offset total assets during calculation
     */
    function _convertToShares(uint256 assets, uint256 offset) internal view returns (uint256) {
        return totalSupply == 0 ? assets : MathUtils.mulDivDown(assets, totalSupply, totalAssets() - offset);
    }

    function convertToShares(uint256 assets) public view returns (uint256) {
        return _convertToShares(assets, 0);
    }

    /**
     * @notice The amount of assets that the cellar would exchange for the amount of shares provided.
     * @param shares amount of shares to convert
     */
    function convertToAssets(uint256 shares) public view returns (uint256) {
        return totalSupply == 0 ? shares : MathUtils.mulDivDown(shares, totalAssets(), totalSupply);
    }

    /**
     * @notice Swaps input token by Uniswap V3.
     * @param tokenIn the address of the incoming token
     * @param tokenOut the address of the outgoing token
     * @param amountIn the amount of tokens to be swapped
     * @param amountOutMinimum the minimum amount of tokens returned
     * @return amountOut the amount of tokens received after swap
     */
    function _swap(
        address tokenIn,
        address tokenOut,
        uint256 amountIn,
        uint256 amountOutMinimum
    ) internal returns (uint256 amountOut) {
        // Approve the router to spend tokenIn.
        ERC20(tokenIn).safeApprove(address(swapRouter), amountIn);

        ISwapRouter.ExactInputSingleParams memory params = ISwapRouter
            .ExactInputSingleParams({
                tokenIn: tokenIn,
                tokenOut: tokenOut,
                fee: POOL_FEE,
                recipient: address(this),
                deadline: block.timestamp,
                amountIn: amountIn,
                amountOutMinimum: amountOutMinimum,
                sqrtPriceLimitX96: 0
            });

        // Executes the swap.
        amountOut = swapRouter.exactInputSingle(params);

        emit Swapped(tokenIn, amountIn, tokenOut, amountOut);
    }

    function swap(
        address tokenIn,
        address tokenOut,
        uint256 amountIn,
        uint256 amountOutMinimum
    ) external onlyOwner returns (uint256 amountOut) {
        return _swap(tokenIn, tokenOut, amountIn, amountOutMinimum);
    }

    /**
     * @notice Swaps tokens by multihop swap in Uniswap V3.
     * @param path the token swap path (token addresses)
     * @param amountIn the amount of tokens to be swapped
     * @param amountOutMinimum the minimum amount of tokens returned
     * @return amountOut the amount of tokens received after swap
     */
    function _multihopSwap(
        address[] memory path,
        uint256 amountIn,
        uint256 amountOutMinimum

    ) internal returns (uint256 amountOut) {
        address tokenIn = path[0];
        address tokenOut = path[path.length - 1];

        if (path.length < 2) revert PathIsTooShort();

        // Approve the router to spend first token in path.
        ERC20(tokenIn).safeApprove(address(swapRouter), amountIn);

        bytes memory encodePackedPath = abi.encodePacked(tokenIn);
        for (uint256 i = 1; i < path.length; i++) {
            encodePackedPath = abi.encodePacked(
                encodePackedPath,
                POOL_FEE,
                path[i]
            );
        }

        // Multiple pool swaps are encoded through bytes called a `path`. A path
        // is a sequence of token addresses and poolFees that define the pools
        // used in the swaps. The format for pool encoding is (tokenIn, fee,
        // tokenOut/tokenIn, fee, tokenOut) where tokenIn/tokenOut parameter is
        // the shared token across the pools.
        ISwapRouter.ExactInputParams memory params = ISwapRouter
            .ExactInputParams({
                path: encodePackedPath,
                recipient: address(this),
                deadline: block.timestamp,
                amountIn: amountIn,
                amountOutMinimum: amountOutMinimum
            });

        // Executes the swap.
        amountOut = swapRouter.exactInput(params);

        emit Swapped(tokenIn, amountIn, tokenOut, amountOut);
    }

    function multihopSwap(
        address[] memory path,
        uint256 amountIn,
        uint256 amountOutMinimum
    ) external onlyOwner returns (uint256) {
        return _multihopSwap(path, amountIn, amountOutMinimum);
    }

    /**
     * @notice Enters Aave stablecoin strategy.
     */
    function enterStrategy()
        external
        onlyOwner
    {
        uint256 assets = ERC20(currentLendingToken).balanceOf(address(this));
        _depositToAave(currentLendingToken, assets);

        lastTimeEnteredStrategy = block.timestamp;
    }

    /**
     * @notice Reinvest stkAAVE rewards back into cellar's current position on Aave.
     * @dev Must be called in the 2 day unstake period started 10 days after claimAndUnstake was run.
     * @param amount amount of stkAAVE to redeem and reinvest
     * @param minAssetsOut minimum amount of assets cellar should receive after swap
     */
    function reinvest(uint256 amount, uint256 minAssetsOut) public onlyOwner {
        stkAAVE.redeem(address(this), amount);

        address[] memory path = new address[](3);
        path[0] = AAVE;
        path[1] = WETH;
        path[2] = currentLendingToken;

        uint256 amountIn = ERC20(AAVE).balanceOf(address(this));

        // NOTE: Due to the lack of liquidity for AAVE on Uniswap, we will
        // likely need change this to use Sushiswap instead for swaps.
        uint256 amountOut = _multihopSwap(path, amountIn, minAssetsOut);

        _depositToAave(currentLendingToken, amountOut);
    }

    function reinvest(uint256 minAssetsOut) external onlyOwner {
        reinvest(type(uint256).max, minAssetsOut);
    }

    /**
     * @notice Claim stkAAVE rewards from Aave and begin cooldown period to unstake.
     * @param amount amount of rewards to claim
     * @return claimed amount of rewards claimed from Aave
     */
    function claimAndUnstake(uint256 amount) public onlyOwner returns (uint256 claimed) {
        // Necessary as claimRewards accepts a dynamic array as first param.
        address[] memory aToken = new address[](1);
        aToken[0] = currentAToken;

        claimed = incentivesController.claimRewards(aToken, amount, address(this));

        stkAAVE.cooldown();
    }

    function claimAndUnstake() external onlyOwner returns (uint256) {
        return claimAndUnstake(type(uint256).max);
    }

    /**
     * @notice Deposits cellar holdings into Aave lending pool.
     * @param token the address of the token
     * @param assets the amount of token to be deposited
     */
    function _depositToAave(address token, uint256 assets) internal {
        if (!inputTokens[token]) revert NonSupportedToken();
        if (assets == 0) revert ZeroAmount();

        // Verification of liquidity.
        if (assets > ERC20(token).balanceOf(address(this)))
            revert NotEnoughTokenLiquidity();

        ERC20(token).safeApprove(address(lendingPool), assets);

        // Deposit token to Aave protocol.
        lendingPool.deposit(token, assets, address(this), 0);

        emit DepositToAave(token, assets);
    }

    /**
     * @notice Redeems a token from Aave protocol.
     * @param token the address of the token
     * @param amount the token amount being redeemed
     * @return withdrawnAmount the withdrawn amount from Aave
     */
    function redeemFromAave(address token, uint256 amount)
        public
        onlyOwner
        returns (
            uint256 withdrawnAmount
        )
    {
        if (!inputTokens[token]) revert NonSupportedToken();

        // Withdraw token from Aave protocol
        withdrawnAmount = lendingPool.withdraw(token, amount, address(this));

        emit RedeemFromAave(token, withdrawnAmount);
    }

    /**
     * @notice Rebalances of Aave lending position.
     * @param newLendingToken the address of the token of the new lending position
     */
    function rebalance(address newLendingToken, uint256 minNewLendingTokenAmount)
        external
        onlyOwner
    {
        if (!inputTokens[newLendingToken]) revert NonSupportedToken();

        if(newLendingToken == currentLendingToken) revert SameLendingToken();
<<<<<<< HEAD
        
        uint256 lendingPositionBalance = redeemFromAave(currentLendingToken, type(uint256).max);
        
=======

        uint256 lendingPositionBalance = ERC20(currentAToken).balanceOf(address(this));

        lendingPositionBalance = redeemFromAave(currentLendingToken, type(uint256).max);

>>>>>>> 7b004b72
        address[] memory path = new address[](2);
        path[0] = currentLendingToken;
        path[1] = newLendingToken;

        uint256 newLendingTokenAmount = _multihopSwap(
            path,
            lendingPositionBalance,
            minNewLendingTokenAmount
        );

<<<<<<< HEAD
        currentLendingToken = newLendingToken;
        _depositToAave(newLendingToken, newLendingTokenAmount);

        emit Rebalance(newLendingToken, newLendingTokenAmount, block.timestamp);
=======
        _depositToAave(newLendingToken, newLendingTokenAmount);
        currentLendingToken = newLendingToken;

        emit Rebalance(newLendingToken, newLendingTokenAmount);
>>>>>>> 7b004b72
    }

    /**
     * @notice Approve a supported token to be deposited into the cellar.
     * @param token the address of the supported token
     */
    function approveInputToken(address token) external onlyOwner {
        if (inputTokens[token]) revert TokenAlreadyInitialized();

        inputTokens[token] = true;
        inputTokensList.push(token);
    }
}<|MERGE_RESOLUTION|>--- conflicted
+++ resolved
@@ -482,17 +482,9 @@
         if (!inputTokens[newLendingToken]) revert NonSupportedToken();
 
         if(newLendingToken == currentLendingToken) revert SameLendingToken();
-<<<<<<< HEAD
         
         uint256 lendingPositionBalance = redeemFromAave(currentLendingToken, type(uint256).max);
-        
-=======
-
-        uint256 lendingPositionBalance = ERC20(currentAToken).balanceOf(address(this));
-
-        lendingPositionBalance = redeemFromAave(currentLendingToken, type(uint256).max);
-
->>>>>>> 7b004b72
+
         address[] memory path = new address[](2);
         path[0] = currentLendingToken;
         path[1] = newLendingToken;
@@ -503,17 +495,10 @@
             minNewLendingTokenAmount
         );
 
-<<<<<<< HEAD
         currentLendingToken = newLendingToken;
         _depositToAave(newLendingToken, newLendingTokenAmount);
 
-        emit Rebalance(newLendingToken, newLendingTokenAmount, block.timestamp);
-=======
-        _depositToAave(newLendingToken, newLendingTokenAmount);
-        currentLendingToken = newLendingToken;
-
         emit Rebalance(newLendingToken, newLendingTokenAmount);
->>>>>>> 7b004b72
     }
 
     /**
