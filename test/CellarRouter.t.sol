--- conflicted
+++ resolved
@@ -354,7 +354,6 @@
         assetsIn[1] = 1e8;
 
         multiCellar.approve(address(router), type(uint256).max);
-<<<<<<< HEAD
         SwapRouter.Exchange[] memory exchanges = new SwapRouter.Exchange[](2);
         exchanges[0] = SwapRouter.Exchange.UNIV2;
         exchanges[1] = SwapRouter.Exchange.UNIV2;
@@ -362,17 +361,6 @@
         swapData[0] = abi.encode(paths[0], 1e18, 0, address(this));
         swapData[1] = abi.encode(paths[1], 1e8, 0, address(this));
         router.withdrawFromPositionsIntoSingleAsset(multiCellar, exchanges, swapData, assets);
-=======
-        router.withdrawAndSwapFromCellarPositionsInOrder(
-            multiCellar,
-            paths,
-            poolFees,
-            assets,
-            assetsIn,
-            minOuts,
-            address(this)
-        );
->>>>>>> ba900d2d
 
         assertEq(USDC.balanceOf(address(this)), 30_400e6, "Did not recieve expected assets");
     }
@@ -406,7 +394,6 @@
 
         uint256 assets = 32_000e6;
         multiCellar.approve(address(router), type(uint256).max);
-<<<<<<< HEAD
         SwapRouter.Exchange[] memory exchanges = new SwapRouter.Exchange[](2);
         exchanges[0] = SwapRouter.Exchange.UNIV2;
         exchanges[1] = SwapRouter.Exchange.UNIV2;
@@ -414,17 +401,6 @@
         swapData[0] = abi.encode(paths[0], 1e18, 0, address(this));
         swapData[1] = abi.encode(paths[1], 1e8, 0, address(this));
         router.withdrawFromPositionsIntoSingleAsset(multiCellar, exchanges, swapData, assets);
-=======
-        router.withdrawAndSwapFromCellarPositionsInOrder(
-            multiCellar,
-            paths,
-            poolFees,
-            assets,
-            assetsIn,
-            minOuts,
-            address(this)
-        );
->>>>>>> ba900d2d
         assertEq(WETH.balanceOf(address(this)), 15.25e18, "Did not recieve expected assets");
     }
 
@@ -471,7 +447,6 @@
         assetsIn[3] = 0.5e8;
 
         multiCellar.approve(address(router), type(uint256).max);
-<<<<<<< HEAD
         SwapRouter.Exchange[] memory exchanges = new SwapRouter.Exchange[](4);
         exchanges[0] = SwapRouter.Exchange.UNIV2;
         exchanges[1] = SwapRouter.Exchange.UNIV2;
@@ -483,17 +458,6 @@
         swapData[2] = abi.encode(paths[2], 0.5e18, 0, address(this));
         swapData[3] = abi.encode(paths[3], 0.5e8, 0, address(this));
         router.withdrawFromPositionsIntoSingleAsset(multiCellar, exchanges, swapData, assets);
-=======
-        router.withdrawAndSwapFromCellarPositionsInOrder(
-            multiCellar,
-            paths,
-            poolFees,
-            assets,
-            assetsIn,
-            minOuts,
-            address(this)
-        );
->>>>>>> ba900d2d
 
         assertEq(USDC.balanceOf(address(this)), 30_400e6, "Did not recieve expected assets");
     }
